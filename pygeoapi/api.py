--- conflicted
+++ resolved
@@ -76,22 +76,14 @@
                                     ProviderTileQueryError,
                                     ProviderTilesetIdNotFoundError)
 from pygeoapi.models.cql import CQLModel
-<<<<<<< HEAD
-from pygeoapi.util import (dategetter, DATETIME_FORMAT,
-                           filter_dict_by_key_value, get_provider_by_type,
-                           get_provider_default, get_typed_value, JobStatus,
-                           json_serial, render_j2_template, str2bool,
-                           TEMPLATES, to_json, get_supported_crs_list,
-                           get_crs_from_uri, CrsTransformWkt, transform_bbox)
-
-=======
+
 from pygeoapi.util import (dategetter, DATETIME_FORMAT, UrlPrefetcher,
-                           filter_dict_by_key_value, get_supported_crs_list,
+                           filter_dict_by_key_value, get_crs_from_uri, 
+                           get_supported_crs_list, CrsTransformWkt,
                            get_provider_by_type, get_provider_default,
                            get_typed_value, JobStatus, json_serial,
                            render_j2_template, str2bool,
                            transform_bbox, TEMPLATES, to_json)
->>>>>>> 1613f86c
 
 from pygeoapi.models.provider.base import TilesMetadataFormat
 
