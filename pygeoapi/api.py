# =================================================================
#
# Authors: Tom Kralidis <tomkralidis@gmail.com>
#          Francesco Bartoli <xbartolone@gmail.com>
#          Sander Schaminee <sander.schaminee@geocat.net>
#          John A Stevenson <jostev@bgs.ac.uk>
#          Colin Blackburn <colb@bgs.ac.uk>
#
# Copyright (c) 2023 Tom Kralidis
# Copyright (c) 2022 Francesco Bartoli
# Copyright (c) 2022 John A Stevenson and Colin Blackburn
#
# Permission is hereby granted, free of charge, to any person
# obtaining a copy of this software and associated documentation
# files (the "Software"), to deal in the Software without
# restriction, including without limitation the rights to use,
# copy, modify, merge, publish, distribute, sublicense, and/or sell
# copies of the Software, and to permit persons to whom the
# Software is furnished to do so, subject to the following
# conditions:
#
# The above copyright notice and this permission notice shall be
# included in all copies or substantial portions of the Software.
#
# THE SOFTWARE IS PROVIDED "AS IS", WITHOUT WARRANTY OF ANY KIND,
# EXPRESS OR IMPLIED, INCLUDING BUT NOT LIMITED TO THE WARRANTIES
# OF MERCHANTABILITY, FITNESS FOR A PARTICULAR PURPOSE AND
# NONINFRINGEMENT. IN NO EVENT SHALL THE AUTHORS OR COPYRIGHT
# HOLDERS BE LIABLE FOR ANY CLAIM, DAMAGES OR OTHER LIABILITY,
# WHETHER IN AN ACTION OF CONTRACT, TORT OR OTHERWISE, ARISING
# FROM, OUT OF OR IN CONNECTION WITH THE SOFTWARE OR THE USE OR
# OTHER DEALINGS IN THE SOFTWARE.
#
# =================================================================
""" Root level code of pygeoapi, parsing content provided by web framework.
Returns content from plugins and sets responses.
"""

import asyncio
from collections import OrderedDict
from copy import deepcopy
from datetime import datetime, timezone
from functools import partial
from gzip import compress
from http import HTTPStatus
import json
import logging
import os
import re
from typing import Any, Tuple, Union, Optional
import urllib.parse
import uuid

from pyproj.exceptions import CRSError

from dateutil.parser import parse as dateparse
from pygeofilter.parsers.ecql import parse as parse_ecql_text
from pygeofilter.parsers.cql_json import parse as parse_cql_json
from pyproj.exceptions import CRSError
import pytz
from shapely.errors import WKTReadingError
from shapely.wkt import loads as shapely_loads

from pygeoapi import __version__, l10n
from pygeoapi.formatter.base import FormatterSerializationError
from pygeoapi.linked_data import (geojson2jsonld, jsonldify,
                                  jsonldify_collection)
from pygeoapi.log import setup_logger
from pygeoapi.process.base import ProcessorExecuteError
from pygeoapi.plugin import load_plugin, PLUGINS
from pygeoapi.provider.base import (
    ProviderGenericError, ProviderConnectionError, ProviderNotFoundError,
    ProviderInvalidDataError, ProviderInvalidQueryError, ProviderNoDataError,
    ProviderQueryError, ProviderItemNotFoundError, ProviderTypeError,
    ProviderRequestEntityTooLargeError)

from pygeoapi.provider.tile import (ProviderTileNotFoundError,
                                    ProviderTileQueryError,
                                    ProviderTilesetIdNotFoundError)
from pygeoapi.models.cql import CQLModel
from pygeoapi.util import (dategetter, DATETIME_FORMAT,
<<<<<<< HEAD
                           filter_dict_by_key_value, get_provider_by_type,
                           get_provider_default, get_typed_value, JobStatus,
                           json_serial, render_j2_template, str2bool,
                           TEMPLATES, to_json, get_supported_crs_list,
                           get_crs_from_uri, CrsTransformWkt)
=======
                           filter_dict_by_key_value, get_supported_crs_list,
                           get_provider_by_type, get_provider_default,
                           get_typed_value, JobStatus, json_serial,
                           render_j2_template, str2bool,
                           transform_bbox, TEMPLATES, to_json)
>>>>>>> 59fdf9d7

from pygeoapi.models.provider.base import TilesMetadataFormat


LOGGER = logging.getLogger(__name__)

#: Return headers for requests (e.g:X-Powered-By)
HEADERS = {
    'Content-Type': 'application/json',
    'X-Powered-By': f'pygeoapi {__version__}'
}

CHARSET = ['utf-8']
F_JSON = 'json'
F_HTML = 'html'
F_JSONLD = 'jsonld'
F_GZIP = 'gzip'
F_PNG = 'png'
F_MVT = 'mvt'

#: Formats allowed for ?f= requests (order matters for complex MIME types)
FORMAT_TYPES = OrderedDict((
    (F_HTML, 'text/html'),
    (F_JSONLD, 'application/ld+json'),
    (F_JSON, 'application/json'),
    (F_PNG, 'image/png'),
    (F_MVT, 'application/vnd.mapbox-vector-tile')
))

#: Locale used for system responses (e.g. exceptions)
SYSTEM_LOCALE = l10n.Locale('en', 'US')

CONFORMANCE = {
    'common': [
        'http://www.opengis.net/spec/ogcapi-common-1/1.0/conf/core',
        'http://www.opengis.net/spec/ogcapi-common-2/1.0/conf/collections'
    ],
    'feature': [
        'http://www.opengis.net/spec/ogcapi-features-1/1.0/conf/core',
        'http://www.opengis.net/spec/ogcapi-features-1/1.0/req/oas30',
        'http://www.opengis.net/spec/ogcapi-features-1/1.0/conf/html',
        'http://www.opengis.net/spec/ogcapi-features-1/1.0/conf/geojson',
        'http://www.opengis.net/spec/ogcapi-features-2/1.0/conf/crs',
        'http://www.opengis.net/spec/ogcapi-features-4/1.0/conf/create-replace-delete'  # noqa
    ],
    'coverage': [
        'http://www.opengis.net/spec/ogcapi-coverages-1/1.0/conf/core',
        'http://www.opengis.net/spec/ogcapi-coverages-1/1.0/conf/oas30',
        'http://www.opengis.net/spec/ogcapi-coverages-1/1.0/conf/html',
        'http://www.opengis.net/spec/ogcapi-coverages-1/1.0/conf/geodata-coverage',  # noqa
        'http://www.opengis.net/spec/ogcapi-coverages-1/1.0/conf/coverage-subset',  # noqa
        'http://www.opengis.net/spec/ogcapi-coverages-1/1.0/conf/coverage-rangesubset',  # noqa
        'http://www.opengis.net/spec/ogcapi-coverages-1/1.0/conf/coverage-bbox',  # noqa
        'http://www.opengis.net/spec/ogcapi-coverages-1/1.0/conf/coverage-datetime'  # noqa
    ],
    'map': [
        'http://www.opengis.net/spec/ogcapi-maps-1/1.0/conf/core'
    ],
    'tile': [
        'http://www.opengis.net/spec/ogcapi-tiles-1/1.0/conf/core'
    ],
    'record': [
        'http://www.opengis.net/spec/ogcapi-records-1/1.0/conf/core',
        'http://www.opengis.net/spec/ogcapi-records-1/1.0/conf/sorting',
        'http://www.opengis.net/spec/ogcapi-records-1/1.0/conf/opensearch',
        'http://www.opengis.net/spec/ogcapi-records-1/1.0/conf/json',
        'http://www.opengis.net/spec/ogcapi-records-1/1.0/conf/html'
    ],
    'process': [
        'http://www.opengis.net/spec/ogcapi-processes-1/1.0/conf/ogc-process-description', # noqa
        'http://www.opengis.net/spec/ogcapi-processes-1/1.0/conf/core',
        'http://www.opengis.net/spec/ogcapi-processes-1/1.0/conf/json',
        'http://www.opengis.net/spec/ogcapi-processes-1/1.0/conf/oas30'
    ],
    'edr': [
        'http://www.opengis.net/spec/ogcapi-edr-1/1.0/conf/core'
    ]
}

OGC_RELTYPES_BASE = 'http://www.opengis.net/def/rel/ogc/1.0'

DEFAULT_CRS_LIST = [
    'http://www.opengis.net/def/crs/OGC/1.3/CRS84',
    'http://www.opengis.net/def/crs/OGC/1.3/CRS84h',
]

DEFAULT_STORAGE_CRS = 'http://www.opengis.net/def/crs/OGC/1.3/CRS84'


def pre_process(func):
    """
    Decorator that transforms an incoming Request instance specific to the
    web framework (i.e. Flask, Starlette or Django) into a generic
    :class:`APIRequest` instance.

    :param func: decorated function

    :returns: `func`
    """

    def inner(*args):
        cls, req_in = args[:2]
        req_out = APIRequest.with_data(req_in, getattr(cls, 'locales', set()))
        if len(args) > 2:
            return func(cls, req_out, *args[2:])
        else:
            return func(cls, req_out)

    return inner


def gzip(func):
    """
    Decorator that compresses the content of an outgoing API result
    instance if the Content-Encoding response header was set to gzip.

    :param func: decorated function

    :returns: `func`
    """

    def inner(*args, **kwargs):
        headers, status, content = func(*args, **kwargs)
        charset = CHARSET[0]
        if F_GZIP in headers.get('Content-Encoding', []):
            try:
                if isinstance(content, bytes):
                    # bytes means Content-Type needs to be set upstream
                    content = compress(content)
                else:
                    headers['Content-Type'] = \
                        f"{headers['Content-Type']}; charset={charset}"
                    content = compress(content.encode(charset))
            except TypeError as err:
                headers.pop('Content-Encoding')
                LOGGER.error(f'Error in compression: {err}')

        return headers, status, content

    return inner


class APIRequest:
    """
    Transforms an incoming server-specific Request into an object
    with some generic helper methods and properties.

    .. note::   Typically, this instance is created automatically by the
                :func:`pre_process` decorator. **Every** API method that has
                been routed to a REST endpoint should be decorated by the
                :func:`pre_process` function.
                Therefore, **all** routed API methods should at least have 1
                argument that holds the (transformed) request.

    The following example API method will:

    - transform the incoming Flask/Starlette/Django `Request` into an
      `APIRequest`using the :func:`pre_process` decorator;
    - call :meth:`is_valid` to check if the incoming request was valid, i.e.
      that the user requested a valid output format or no format at all
      (which means the default format);
    - call :meth:`API.get_format_exception` if the requested format was
      invalid;
    - create a `dict` with the appropriate `Content-Type` header for the
      requested format and a `Content-Language` header if any specific language
      was requested.

    .. code-block:: python

       @pre_process
       def example_method(self, request: Union[APIRequest, Any], custom_arg):
          if not request.is_valid():
             return self.get_format_exception(request)

          headers = request.get_response_headers()

          # generate response_body here

          return headers, HTTPStatus.OK, response_body


    The following example API method is similar as the one above, but will also
    allow the user to request a non-standard format (e.g. ``f=xml``).
    If `xml` was requested, we set the `Content-Type` ourselves. For the
    standard formats, the `APIRequest` object sets the `Content-Type`.

    .. code-block:: python

       @pre_process
       def example_method(self, request: Union[APIRequest, Any], custom_arg):
          if not request.is_valid(['xml']):
             return self.get_format_exception(request)

          content_type = 'application/xml' if request.format == 'xml' else None
          headers = request.get_response_headers(content_type)

          # generate response_body here

          return headers, HTTPStatus.OK, response_body

    Note that you don't *have* to call :meth:`is_valid`, but that you can also
    perform a custom check on the requested output format by looking at the
    :attr:`format` property.
    Other query parameters are available through the :attr:`params` property as
    a `dict`. The request body is available through the :attr:`data` property.

    .. note::   If the request data (body) is important, **always** create a
                new `APIRequest` instance using the :meth:`with_data` factory
                method.
                The :func:`pre_process` decorator will use this automatically.

    :param request:             The web platform specific Request instance.
    :param supported_locales:   List or set of supported Locale instances.
    """
    def __init__(self, request, supported_locales):
        # Set default request data
        self._data = b''

        # Copy request query parameters
        self._args = self._get_params(request)

        # Get path info
        if hasattr(request, 'scope'):
            self._path_info = request.scope['path'].strip('/')
        elif hasattr(request.headers, 'environ'):
            self._path_info = request.headers.environ['PATH_INFO'].strip('/')
        elif hasattr(request, 'path_info'):
            self._path_info = request.path_info

        # Extract locale from params or headers
        self._raw_locale, self._locale = self._get_locale(request.headers,
                                                          supported_locales)

        # Determine format
        self._format = self._get_format(request.headers)

        # Get received headers
        self._headers = self.get_request_headers(request.headers)

    @classmethod
    def with_data(cls, request, supported_locales) -> 'APIRequest':
        """
        Factory class method to create an `APIRequest` instance with data.

        If the request body is required, an `APIRequest` should always be
        instantiated using this class method. The reason for this is, that the
        Starlette request body needs to be awaited (async), which cannot be
        achieved in the :meth:`__init__` method of the `APIRequest`.
        However, `APIRequest` can still be initialized using :meth:`__init__`,
        but then the :attr:`data` property value will always be empty.

        :param request:             The web platform specific Request instance.
        :param supported_locales:   List or set of supported Locale instances.
        :returns:                   An `APIRequest` instance with data.
        """

        api_req = cls(request, supported_locales)
        if hasattr(request, 'data'):
            # Set data from Flask request
            api_req._data = request.data
        elif hasattr(request, 'body'):
            if 'django' in str(request.__class__):
                # Set data from Django request
                api_req._data = request.body
            else:
                try:
                    import nest_asyncio
                    nest_asyncio.apply()
                    # Set data from Starlette request after async
                    # coroutine completion
                    # TODO:
                    # this now blocks, but once Flask v2 with async support
                    # has been implemented, with_data() can become async too
                    loop = asyncio.get_event_loop()
                    api_req._data = loop.run_until_complete(request.body())
                except ModuleNotFoundError:
                    LOGGER.error('Module nest-asyncio not found')
        return api_req

    @staticmethod
    def _get_params(request):
        """
        Extracts the query parameters from the `Request` object.

        :param request: A Flask or Starlette Request instance
        :returns: `ImmutableMultiDict` or empty `dict`
        """

        if hasattr(request, 'args'):
            # Return ImmutableMultiDict from Flask request
            return request.args
        elif hasattr(request, 'query_params'):
            # Return ImmutableMultiDict from Starlette request
            return request.query_params
        elif hasattr(request, 'GET'):
            # Return QueryDict from Django GET request
            return request.GET
        elif hasattr(request, 'POST'):
            # Return QueryDict from Django GET request
            return request.POST
        LOGGER.debug('No query parameters found')
        return {}

    def _get_locale(self, headers, supported_locales):
        """
        Detects locale from "lang=<language>" param or `Accept-Language`
        header. Returns a tuple of (raw, locale) if found in params or headers.
        Returns a tuple of (raw default, default locale) if not found.

        :param headers: A dict with Request headers
        :param supported_locales: List or set of supported Locale instances
        :returns: A tuple of (str, Locale)
        """

        raw = None
        try:
            default_locale = l10n.str2locale(supported_locales[0])
        except (TypeError, IndexError, l10n.LocaleError) as err:
            # This should normally not happen, since the API class already
            # loads the supported languages from the config, which raises
            # a LocaleError if any of these languages are invalid.
            LOGGER.error(err)
            raise ValueError(f"{self.__class__.__name__} must be initialized"
                             f"with a list of valid supported locales")

        for func, mapping in ((l10n.locale_from_params, self._args),
                              (l10n.locale_from_headers, headers)):
            loc_str = func(mapping)
            if loc_str:
                if not raw:
                    # This is the first-found locale string: set as raw
                    raw = loc_str
                # Check if locale string is a good match for the UI
                loc = l10n.best_match(loc_str, supported_locales)
                is_override = func is l10n.locale_from_params
                if loc != default_locale or is_override:
                    return raw, loc

        return raw, default_locale

    def _get_format(self, headers) -> Union[str, None]:
        """
        Get `Request` format type from query parameters or headers.

        :param headers: Dict of Request headers
        :returns: format value or None if not found/specified
        """

        # Optional f=html or f=json query param
        # Overrides Accept header and might differ from FORMAT_TYPES
        format_ = (self._args.get('f') or '').strip()
        if format_:
            return format_

        # Format not specified: get from Accept headers (MIME types)
        # e.g. format_ = 'text/html'
        h = headers.get('accept', headers.get('Accept', '')).strip() # noqa
        (fmts, mimes) = zip(*FORMAT_TYPES.items())
        # basic support for complex types (i.e. with "q=0.x")
        for type_ in (t.split(';')[0].strip() for t in h.split(',') if t):
            if type_ in mimes:
                idx_ = mimes.index(type_)
                format_ = fmts[idx_]
                break

        return format_ or None

    @property
    def data(self) -> bytes:
        """Returns the additional data send with the Request (bytes)"""
        return self._data

    @property
    def params(self) -> dict:
        """Returns the Request query parameters dict"""
        return self._args

    @property
    def path_info(self) -> str:
        """Returns the web server request path info part"""
        return self._path_info

    @property
    def locale(self) -> l10n.Locale:
        """
        Returns the user-defined locale from the request object.
        If no locale has been defined or if it is invalid,
        the default server locale is returned.

        .. note::   The locale here determines the language in which pygeoapi
                    should return its responses. This may not be the language
                    that the user requested. It may also not be the language
                    that is supported by a collection provider, for example.
                    For this reason, you should pass the `raw_locale` property
                    to the :func:`l10n.get_plugin_locale` function, so that
                    the best match for the provider can be determined.

        :returns: babel.core.Locale
        """

        return self._locale

    @property
    def raw_locale(self) -> Union[str, None]:
        """
        Returns the raw locale string from the `Request` object.
        If no "lang" query parameter or `Accept-Language` header was found,
        `None` is returned.
        Pass this value to the :func:`l10n.get_plugin_locale` function to let
        the provider determine a best match for the locale, which may be
        different from the locale used by pygeoapi's UI.

        :returns: a locale string or None
        """

        return self._raw_locale

    @property
    def format(self) -> Union[str, None]:
        """
        Returns the content type format from the
        request query parameters or headers.

        :returns: Format name or None
        """

        return self._format

    @property
    def headers(self) -> dict:
        """
        Returns the dictionary of the headers from
        the request.

        :returns: Request headers dictionary
        """

        return self._headers

    def get_linkrel(self, format_: str) -> str:
        """
        Returns the hyperlink relationship (rel) attribute value for
        the given API format string.

        The string is compared against the request format and if it matches,
        the value 'self' is returned. Otherwise, 'alternate' is returned.
        However, if `format_` is 'json' and *no* request format was found,
        the relationship 'self' is returned as well (JSON is the default).

        :param format_: The format to compare the request format against.
        :returns: A string 'self' or 'alternate'.
        """

        fmt = format_.lower()
        if fmt == self._format or (fmt == F_JSON and not self._format):
            return 'self'
        return 'alternate'

    def is_valid(self, additional_formats=None) -> bool:
        """
        Returns True if:
            - the format is not set (None)
            - the requested format is supported
            - the requested format exists in a list if additional formats

        .. note::   Format names are matched in a case-insensitive manner.

        :param additional_formats: Optional additional supported formats list

        :returns: bool
        """

        if not self._format:
            return True
        if self._format in FORMAT_TYPES.keys():
            return True
        if self._format in (f.lower() for f in (additional_formats or ())):
            return True
        return False

    def get_response_headers(self, force_lang: l10n.Locale = None,
                             force_type: str = None,
                             force_encoding: str = None) -> dict:
        """
        Prepares and returns a dictionary with Response object headers.

        This method always adds a 'Content-Language' header, where the value
        is determined by the 'lang' query parameter or 'Accept-Language'
        header from the request.
        If no language was requested, the default pygeoapi language is used,
        unless a `force_lang` override was specified (see notes below).

        A 'Content-Type' header is also always added to the response.
        If the user does not specify `force_type`, the header is based on
        the `format` APIRequest property. If that is invalid, the default MIME
        type `application/json` is used.

        ..note::    If a `force_lang` override is applied, that language
                    is always set as the 'Content-Language', regardless of
                    a 'lang' query parameter or 'Accept-Language' header.
                    If an API response always needs to be in the same
                    language, 'force_lang' should be set to that language.

        :param force_lang: An optional Content-Language header override.
        :param force_type: An optional Content-Type header override.
        :param force_encoding: An optional Content-Encoding header override.
        :returns: A header dict
        """

        headers = HEADERS.copy()
        l10n.set_response_language(headers, force_lang or self._locale)
        if force_type:
            # Set custom MIME type if specified
            headers['Content-Type'] = force_type
        elif self.is_valid() and self._format:
            # Set MIME type for valid formats
            headers['Content-Type'] = FORMAT_TYPES[self._format]

        if F_GZIP in FORMAT_TYPES:
            if force_encoding:
                headers['Content-Encoding'] = force_encoding
            elif F_GZIP in self._headers.get('Accept-Encoding', ''):
                headers['Content-Encoding'] = F_GZIP

        return headers

    def get_request_headers(self, headers) -> dict:
        """
        Obtains and returns a dictionary with Request object headers.

        This method adds the headers of the original request and
        makes them available to the API object.

        :returns: A header dict
        """

        headers_ = {item[0]: item[1] for item in headers.items()}
        return headers_


class API:
    """API object"""

    def __init__(self, config):
        """
        constructor

        :param config: configuration dict

        :returns: `pygeoapi.API` instance
        """

        self.config = config
        self.config['server']['url'] = self.config['server']['url'].rstrip('/')

        CHARSET[0] = config['server'].get('encoding', 'utf-8')
        if config['server'].get('gzip'):
            FORMAT_TYPES[F_GZIP] = 'application/gzip'
            FORMAT_TYPES.move_to_end(F_JSON)

        # Process language settings (first locale is default!)
        self.locales = l10n.get_locales(config)
        self.default_locale = self.locales[0]

        if 'templates' not in self.config['server']:
            self.config['server']['templates'] = {'path': TEMPLATES}

        if 'pretty_print' not in self.config['server']:
            self.config['server']['pretty_print'] = False

        self.pretty_print = self.config['server']['pretty_print']

        setup_logger(self.config['logging'])

        # TODO: add as decorator
        if 'manager' in self.config['server']:
            manager_def = self.config['server']['manager']
        else:
            LOGGER.info('No process manager defined; starting dummy manager')
            manager_def = {
                'name': 'Dummy',
                'connection': None,
                'output_dir': None
            }

        LOGGER.debug(f"Loading process manager {manager_def['name']}")
        self.manager = load_plugin('process_manager', manager_def)
        LOGGER.info('Process manager plugin loaded')

    @gzip
    @pre_process
    @jsonldify
    def landing_page(self,
                     request: Union[APIRequest, Any]) -> Tuple[dict, int, str]:
        """
        Provide API landing page

        :param request: A request object

        :returns: tuple of headers, status code, content
        """

        if not request.is_valid():
            return self.get_format_exception(request)

        fcm = {
            'links': [],
            'title': l10n.translate(
                self.config['metadata']['identification']['title'],
                request.locale),
            'description':
                l10n.translate(
                    self.config['metadata']['identification']['description'],
                    request.locale)
        }

        LOGGER.debug('Creating links')
        # TODO: put title text in config or translatable files?
        fcm['links'] = [{
            'rel': request.get_linkrel(F_JSON),
            'type': FORMAT_TYPES[F_JSON],
            'title': 'This document as JSON',
            'href': f"{self.config['server']['url']}?f={F_JSON}"
        }, {
            'rel': request.get_linkrel(F_JSONLD),
            'type': FORMAT_TYPES[F_JSONLD],
            'title': 'This document as RDF (JSON-LD)',
            'href': f"{self.config['server']['url']}?f={F_JSONLD}"
        }, {
            'rel': request.get_linkrel(F_HTML),
            'type': FORMAT_TYPES[F_HTML],
            'title': 'This document as HTML',
            'href': f"{self.config['server']['url']}?f={F_HTML}",
            'hreflang': self.default_locale
        }, {
            'rel': 'service-desc',
            'type': 'application/vnd.oai.openapi+json;version=3.0',
            'title': 'The OpenAPI definition as JSON',
            'href': f"{self.config['server']['url']}/openapi"
        }, {
            'rel': 'service-doc',
            'type': FORMAT_TYPES[F_HTML],
            'title': 'The OpenAPI definition as HTML',
            'href': f"{self.config['server']['url']}/openapi?f={F_HTML}",
            'hreflang': self.default_locale
        }, {
            'rel': 'conformance',
            'type': FORMAT_TYPES[F_JSON],
            'title': 'Conformance',
            'href': f"{self.config['server']['url']}/conformance"
        }, {
            'rel': 'data',
            'type': FORMAT_TYPES[F_JSON],
            'title': 'Collections',
            'href': self.get_collections_url()
        }, {
            'rel': 'http://www.opengis.net/def/rel/ogc/1.0/processes',
            'type': FORMAT_TYPES[F_JSON],
            'title': 'Processes',
            'href': f"{self.config['server']['url']}/processes"
        }, {
            'rel': 'http://www.opengis.net/def/rel/ogc/1.0/job-list',
            'type': FORMAT_TYPES[F_JSON],
            'title': 'Jobs',
            'href': f"{self.config['server']['url']}/jobs"
        }]

        headers = request.get_response_headers()
        if request.format == F_HTML:  # render

            fcm['processes'] = False
            fcm['stac'] = False

            if filter_dict_by_key_value(self.config['resources'],
                                        'type', 'process'):
                fcm['processes'] = True

            if filter_dict_by_key_value(self.config['resources'],
                                        'type', 'stac-collection'):
                fcm['stac'] = True

            content = render_j2_template(self.config, 'landing_page.html', fcm,
                                         request.locale)
            return headers, HTTPStatus.OK, content

        if request.format == F_JSONLD:
            return headers, HTTPStatus.OK, to_json(
                self.fcmld, self.pretty_print)

        return headers, HTTPStatus.OK, to_json(fcm, self.pretty_print)

    @gzip
    @pre_process
    def openapi(self, request: Union[APIRequest, Any],
                openapi) -> Tuple[dict, int, str]:
        """
        Provide OpenAPI document

        :param request: A request object
        :param openapi: dict of OpenAPI definition

        :returns: tuple of headers, status code, content
        """

        if not request.is_valid():
            return self.get_format_exception(request)

        headers = request.get_response_headers()

        if request.format == F_HTML:
            template = 'openapi/swagger.html'
            if request._args.get('ui') == 'redoc':
                template = 'openapi/redoc.html'

            path = '/'.join([self.config['server']['url'].rstrip('/'),
                            'openapi'])
            data = {
                'openapi-document-path': path
            }
            content = render_j2_template(self.config, template, data,
                                         request.locale)
            return headers, HTTPStatus.OK, content

        headers['Content-Type'] = 'application/vnd.oai.openapi+json;version=3.0'  # noqa

        if isinstance(openapi, dict):
            return headers, HTTPStatus.OK, to_json(openapi, self.pretty_print)
        else:
            return headers, HTTPStatus.OK, openapi

    @gzip
    @pre_process
    def conformance(self,
                    request: Union[APIRequest, Any]) -> Tuple[dict, int, str]:
        """
        Provide conformance definition

        :param request: A request object

        :returns: tuple of headers, status code, content
        """

        if not request.is_valid():
            return self.get_format_exception(request)

        conformance_list = CONFORMANCE['common']

        for key, value in self.config['resources'].items():
            if value['type'] == 'process':
                conformance_list.extend(CONFORMANCE[value['type']])
            else:
                for provider in value['providers']:
                    if provider['type'] in CONFORMANCE:
                        conformance_list.extend(CONFORMANCE[provider['type']])

        conformance = {
            'conformsTo': list(set(conformance_list))
        }

        headers = request.get_response_headers()
        if request.format == F_HTML:  # render
            content = render_j2_template(self.config, 'conformance.html',
                                         conformance, request.locale)
            return headers, HTTPStatus.OK, content

        return headers, HTTPStatus.OK, to_json(conformance, self.pretty_print)

    @gzip
    @pre_process
    @jsonldify
    def describe_collections(self, request: Union[APIRequest, Any],
                             dataset=None) -> Tuple[dict, int, str]:
        """
        Provide collection metadata

        :param request: A request object
        :param dataset: name of collection

        :returns: tuple of headers, status code, content
        """

        if not request.is_valid():
            return self.get_format_exception(request)
        headers = request.get_response_headers()

        fcm = {
            'collections': [],
            'links': []
        }

        collections = filter_dict_by_key_value(self.config['resources'],
                                               'type', 'collection')

        if all([dataset is not None, dataset not in collections.keys()]):
            msg = 'Collection not found'
            return self.get_exception(
                HTTPStatus.NOT_FOUND, headers, request.format, 'NotFound', msg)

        if dataset is not None:
            collections_dict = {
                k: v for k, v in collections.items() if k == dataset
            }
        else:
            collections_dict = collections

        LOGGER.debug('Creating collections')
        for k, v in collections_dict.items():
            if v.get('visibility', 'default') == 'hidden':
                LOGGER.debug(f'Skipping hidden layer: {k}')
                continue
            collection_data = get_provider_default(v['providers'])
            collection_data_type = collection_data['type']

            collection_data_format = None

            if 'format' in collection_data:
                collection_data_format = collection_data['format']

            collection = {
                'id': k,
                'title': l10n.translate(v['title'], request.locale),
                'description': l10n.translate(v['description'], request.locale),  # noqa
                'keywords': l10n.translate(v['keywords'], request.locale),
                'links': []
            }

            bbox = v['extents']['spatial']['bbox']
            # The output should be an array of bbox, so if the user only
            # provided a single bbox, wrap it in a array.
            if not isinstance(bbox[0], list):
                bbox = [bbox]
            collection['extent'] = {
                'spatial': {
                    'bbox': bbox
                }
            }
            if 'crs' in v['extents']['spatial']:
                collection['extent']['spatial']['crs'] = \
                    v['extents']['spatial']['crs']

            t_ext = v.get('extents', {}).get('temporal', {})
            if t_ext:
                begins = dategetter('begin', t_ext)
                ends = dategetter('end', t_ext)
                collection['extent']['temporal'] = {
                    'interval': [[begins, ends]]
                }
                if 'trs' in t_ext:
                    collection['extent']['temporal']['trs'] = t_ext['trs']

            for link in l10n.translate(v['links'], request.locale):
                lnk = {
                    'type': link['type'],
                    'rel': link['rel'],
                    'title': l10n.translate(link['title'], request.locale),
                    'href': l10n.translate(link['href'], request.locale),
                }
                if 'hreflang' in link:
                    lnk['hreflang'] = l10n.translate(
                        link['hreflang'], request.locale)

                collection['links'].append(lnk)

            # TODO: provide translations
            LOGGER.debug('Adding JSON and HTML link relations')
            collection['links'].append({
                'type': FORMAT_TYPES[F_JSON],
                'rel': 'root',
                'title': 'The landing page of this server as JSON',
                'href': f"{self.config['server']['url']}?f={F_JSON}"
            })
            collection['links'].append({
                'type': FORMAT_TYPES[F_HTML],
                'rel': 'root',
                'title': 'The landing page of this server as HTML',
                'href': f"{self.config['server']['url']}?f={F_HTML}"
            })
            collection['links'].append({
                'type': FORMAT_TYPES[F_JSON],
                'rel': request.get_linkrel(F_JSON),
                'title': 'This document as JSON',
                'href': f'{self.get_collections_url()}/{k}?f={F_JSON}'
            })
            collection['links'].append({
                'type': FORMAT_TYPES[F_JSONLD],
                'rel': request.get_linkrel(F_JSONLD),
                'title': 'This document as RDF (JSON-LD)',
                'href': f'{self.get_collections_url()}/{k}?f={F_JSONLD}'
            })
            collection['links'].append({
                'type': FORMAT_TYPES[F_HTML],
                'rel': request.get_linkrel(F_HTML),
                'title': 'This document as HTML',
                'href': f'{self.get_collections_url()}/{k}?f={F_HTML}'
            })

            if collection_data_type in ['feature', 'record', 'tile']:
                # TODO: translate
                collection['itemType'] = collection_data_type
                LOGGER.debug('Adding feature/record based links')
                collection['links'].append({
                    'type': FORMAT_TYPES[F_JSON],
                    'rel': 'queryables',
                    'title': 'Queryables for this collection as JSON',
                    'href': f'{self.get_collections_url()}/{k}/queryables?f={F_JSON}'  # noqa
                })
                collection['links'].append({
                    'type': FORMAT_TYPES[F_HTML],
                    'rel': 'queryables',
                    'title': 'Queryables for this collection as HTML',
                    'href': f'{self.get_collections_url()}/{k}/queryables?f={F_HTML}'  # noqa
                })
                collection['links'].append({
                    'type': 'application/geo+json',
                    'rel': 'items',
                    'title': 'items as GeoJSON',
                    'href': f'{self.get_collections_url()}/{k}/items?f={F_JSON}'  # noqa
                })
                collection['links'].append({
                    'type': FORMAT_TYPES[F_JSONLD],
                    'rel': 'items',
                    'title': 'items as RDF (GeoJSON-LD)',
                    'href': f'{self.get_collections_url()}/{k}/items?f={F_JSONLD}'  # noqa
                })
                collection['links'].append({
                    'type': FORMAT_TYPES[F_HTML],
                    'rel': 'items',
                    'title': 'Items as HTML',
                    'href': f'{self.get_collections_url()}/{k}/items?f={F_HTML}'  # noqa
                })

                # OAPIF Part 2 - list supported CRSs and StorageCRS
                if collection_data_type == 'feature':
                    collection['crs'] = get_supported_crs_list(collection_data, DEFAULT_CRS_LIST) # noqa
                    collection['storageCRS'] = collection_data.get('storage_crs', DEFAULT_STORAGE_CRS) # noqa
                    if 'storage_crs_coordinate_epoch' in collection_data:
                        collection['storageCrsCoordinateEpoch'] = collection_data.get('storage_crs_coordinate_epoch') # noqa

            elif collection_data_type == 'coverage':
                # TODO: translate
                LOGGER.debug('Adding coverage based links')
                collection['links'].append({
                    'type': FORMAT_TYPES[F_JSON],
                    'rel': 'collection',
                    'title': 'Detailed Coverage metadata in JSON',
                    'href': f'{self.get_collections_url()}/{k}?f={F_JSON}'
                })
                collection['links'].append({
                    'type': FORMAT_TYPES[F_HTML],
                    'rel': 'collection',
                    'title': 'Detailed Coverage metadata in HTML',
                    'href': f'{self.get_collections_url()}/{k}?f={F_HTML}'
                })
                coverage_url = f'{self.get_collections_url()}/{k}/coverage'

                collection['links'].append({
                    'type': FORMAT_TYPES[F_JSON],
                    'rel': f'{OGC_RELTYPES_BASE}/coverage-domainset',
                    'title': 'Coverage domain set of collection in JSON',
                    'href': f'{coverage_url}/domainset?f={F_JSON}'
                })
                collection['links'].append({
                    'type': FORMAT_TYPES[F_HTML],
                    'rel': f'{OGC_RELTYPES_BASE}/coverage-domainset',
                    'title': 'Coverage domain set of collection in HTML',
                    'href': f'{coverage_url}/domainset?f={F_HTML}'
                })
                collection['links'].append({
                    'type': FORMAT_TYPES[F_JSON],
                    'rel': f'{OGC_RELTYPES_BASE}/coverage-rangetype',
                    'title': 'Coverage range type of collection in JSON',
                    'href': f'{coverage_url}/rangetype?f={F_JSON}'
                })
                collection['links'].append({
                    'type': FORMAT_TYPES[F_HTML],
                    'rel': f'{OGC_RELTYPES_BASE}/coverage-rangetype',
                    'title': 'Coverage range type of collection in HTML',
                    'href': f'{coverage_url}/rangetype?f={F_HTML}'
                })
                collection['links'].append({
                    'type': 'application/prs.coverage+json',
                    'rel': f'{OGC_RELTYPES_BASE}/coverage',
                    'title': 'Coverage data',
                    'href': f'{self.get_collections_url()}/{k}/coverage?f={F_JSON}'  # noqa
                })
                if collection_data_format is not None:
                    collection['links'].append({
                        'type': collection_data_format['mimetype'],
                        'rel': f'{OGC_RELTYPES_BASE}/coverage',
                        'title': f"Coverage data as {collection_data_format['name']}",  # noqa
                        'href': f"{self.get_collections_url()}/{k}/coverage?f={collection_data_format['name']}"  # noqa
                    })
                if dataset is not None:
                    LOGGER.debug('Creating extended coverage metadata')
                    try:
                        provider_def = get_provider_by_type(
                            self.config['resources'][k]['providers'],
                            'coverage')
                        p = load_plugin('provider', provider_def)
                    except ProviderConnectionError:
                        msg = 'connection error (check logs)'
                        return self.get_exception(
                            HTTPStatus.INTERNAL_SERVER_ERROR,
                            headers, request.format,
                            'NoApplicableCode', msg)
                    except ProviderTypeError:
                        pass
                    else:
                        collection['crs'] = [p.crs]
                        collection['domainset'] = p.get_coverage_domainset()
                        collection['rangetype'] = p.get_coverage_rangetype()

            try:
                tile = get_provider_by_type(v['providers'], 'tile')
            except ProviderTypeError:
                tile = None

            if tile:
                # TODO: translate
                LOGGER.debug('Adding tile links')
                collection['links'].append({
                    'type': FORMAT_TYPES[F_JSON],
                    'rel': 'tiles',
                    'title': 'Tiles as JSON',
                    'href': f'{self.get_collections_url()}/{k}/tiles?f={F_JSON}'  # noqa
                })
                collection['links'].append({
                    'type': FORMAT_TYPES[F_HTML],
                    'rel': 'tiles',
                    'title': 'Tiles as HTML',
                    'href': f'{self.get_collections_url()}/{k}/tiles?f={F_HTML}'  # noqa
                })

            try:
                map_ = get_provider_by_type(v['providers'], 'map')
            except ProviderTypeError:
                map_ = None

            if map_:
                LOGGER.debug('Adding map links')

                map_mimetype = map_['format']['mimetype']
                map_format = map_['format']['name']

                collection['links'].append({
                    'type': map_mimetype,
                    'rel': 'http://www.opengis.net/def/rel/ogc/1.0/map',
                    'title': f'Map as {map_format}',
                    'href': f"{self.config['server']['url']}/collections/{k}/map?f={map_format}"  # noqa
                })

            try:
                edr = get_provider_by_type(v['providers'], 'edr')
            except ProviderTypeError:
                edr = None

            if edr and dataset is not None:
                # TODO: translate
                LOGGER.debug('Adding EDR links')
                try:
                    p = load_plugin('provider', get_provider_by_type(
                        self.config['resources'][dataset]['providers'], 'edr'))
                    parameters = p.get_fields()
                    if parameters:
                        collection['parameter-names'] = {}
                        for f in parameters['field']:
                            collection['parameter-names'][f['id']] = f

                    for qt in p.get_query_types():
                        collection['links'].append({
                            'type': 'application/json',
                            'rel': 'data',
                            'title': f'{qt} query for this collection as JSON',
                            'href': f'{self.get_collections_url()}/{k}/{qt}?f={F_JSON}'  # noqa
                        })
                        collection['links'].append({
                            'type': FORMAT_TYPES[F_HTML],
                            'rel': 'data',
                            'title': f'{qt} query for this collection as HTML',
                            'href': f'{self.get_collections_url()}/{k}/{qt}?f={F_HTML}'  # noqa
                        })
                except ProviderConnectionError:
                    msg = 'connection error (check logs)'
                    return self.get_exception(
                        HTTPStatus.INTERNAL_SERVER_ERROR, headers,
                        request.format, 'NoApplicableCode', msg)
                except ProviderTypeError:
                    pass

            if dataset is not None and k == dataset:
                fcm = collection
                break

            fcm['collections'].append(collection)

        if dataset is None:
            # TODO: translate
            fcm['links'].append({
                'type': FORMAT_TYPES[F_JSON],
                'rel': request.get_linkrel(F_JSON),
                'title': 'This document as JSON',
                'href': f'{self.get_collections_url()}?f={F_JSON}'
            })
            fcm['links'].append({
                'type': FORMAT_TYPES[F_JSONLD],
                'rel': request.get_linkrel(F_JSONLD),
                'title': 'This document as RDF (JSON-LD)',
                'href': f'{self.get_collections_url()}?f={F_JSONLD}'
            })
            fcm['links'].append({
                'type': FORMAT_TYPES[F_HTML],
                'rel': request.get_linkrel(F_HTML),
                'title': 'This document as HTML',
                'href': f'{self.get_collections_url()}?f={F_HTML}'
            })

        if request.format == F_HTML:  # render
            fcm['collections_path'] = self.get_collections_url()
            if dataset is not None:
                content = render_j2_template(self.config,
                                             'collections/collection.html',
                                             fcm, request.locale)
            else:
                content = render_j2_template(self.config,
                                             'collections/index.html', fcm,
                                             request.locale)

            return headers, HTTPStatus.OK, content

        if request.format == F_JSONLD:
            jsonld = self.fcmld.copy()
            if dataset is not None:
                jsonld['dataset'] = jsonldify_collection(self, fcm,
                                                         request.locale)
            else:
                jsonld['dataset'] = [
                    jsonldify_collection(self, c, request.locale)
                    for c in fcm.get('collections', [])
                ]
            return headers, HTTPStatus.OK, to_json(jsonld, self.pretty_print)

        return headers, HTTPStatus.OK, to_json(fcm, self.pretty_print)

    @gzip
    @pre_process
    @jsonldify
    def get_collection_queryables(self, request: Union[APIRequest, Any],
                                  dataset=None) -> Tuple[dict, int, str]:
        """
        Provide collection queryables

        :param request: A request object
        :param dataset: name of collection

        :returns: tuple of headers, status code, content
        """

        if not request.is_valid():
            return self.get_format_exception(request)
        headers = request.get_response_headers()

        if any([dataset is None,
                dataset not in self.config['resources'].keys()]):

            msg = 'Collection not found'
            return self.get_exception(
                HTTPStatus.NOT_FOUND, headers, request.format, 'NotFound', msg)

        LOGGER.debug('Creating collection queryables')
        try:
            LOGGER.debug('Loading feature provider')
            p = load_plugin('provider', get_provider_by_type(
                self.config['resources'][dataset]['providers'], 'feature'))
        except ProviderTypeError:
            LOGGER.debug('Loading record provider')
            p = load_plugin('provider', get_provider_by_type(
                self.config['resources'][dataset]['providers'], 'record'))
        except ProviderConnectionError:
            msg = 'connection error (check logs)'
            return self.get_exception(
                HTTPStatus.INTERNAL_SERVER_ERROR, headers, request.format,
                'NoApplicableCode', msg)
        except ProviderQueryError:
            msg = 'query error (check logs)'
            return self.get_exception(
                HTTPStatus.INTERNAL_SERVER_ERROR, headers, request.format,
                'NoApplicableCode', msg)

        queryables = {
            'type': 'object',
            'title': l10n.translate(
                self.config['resources'][dataset]['title'], request.locale),
            'properties': {},
            '$schema': 'http://json-schema.org/draft/2019-09/schema',
            '$id': f'{self.get_collections_url()}/{dataset}/queryables'
        }

        if p.fields:
            queryables['properties']['geometry'] = {
                '$ref': 'https://geojson.org/schema/Geometry.json'
            }

        for k, v in p.fields.items():
            show_field = False
            if p.properties:
                if k in p.properties:
                    show_field = True
            else:
                show_field = True

            if show_field:
                queryables['properties'][k] = {
                    'title': k,
                    'type': v['type']
                }
                if 'values' in v:
                    queryables['properties'][k]['enum'] = v['values']

        if request.format == F_HTML:  # render
            queryables['title'] = l10n.translate(
                self.config['resources'][dataset]['title'], request.locale)

            queryables['collections_path'] = self.get_collections_url()

            content = render_j2_template(self.config,
                                         'collections/queryables.html',
                                         queryables, request.locale)

            return headers, HTTPStatus.OK, content

        headers['Content-Type'] = 'application/schema+json'

        return headers, HTTPStatus.OK, to_json(queryables, self.pretty_print)

    @gzip
    @pre_process
    def get_collection_items(
            self, request: Union[APIRequest, Any],
            dataset) -> Tuple[dict, int, str]:
        """
        Queries collection

        :param request: A request object
        :param dataset: dataset name

        :returns: tuple of headers, status code, content
        """

        if not request.is_valid(PLUGINS['formatter'].keys()):
            return self.get_format_exception(request)

        # Set Content-Language to system locale until provider locale
        # has been determined
        headers = request.get_response_headers(SYSTEM_LOCALE)

        properties = []
<<<<<<< HEAD
        reserved_fieldnames = ['bbox', 'crs', 'f', 'lang', 'limit', 'offset',
                               'resulttype', 'datetime', 'sortby',
=======
        reserved_fieldnames = ['bbox', 'bbox-crs', 'crs', 'f', 'lang', 'limit',
                               'offset', 'resulttype', 'datetime', 'sortby',
>>>>>>> 59fdf9d7
                               'properties', 'skipGeometry', 'q',
                               'filter', 'filter-lang']

        collections = filter_dict_by_key_value(self.config['resources'],
                                               'type', 'collection')

        if dataset not in collections.keys():
            msg = 'Collection not found'
            return self.get_exception(
                HTTPStatus.NOT_FOUND, headers, request.format, 'NotFound', msg)

        LOGGER.debug('Processing query parameters')

        LOGGER.debug('Processing offset parameter')
        try:
            offset = int(request.params.get('offset'))
            if offset < 0:
                msg = 'offset value should be positive or zero'
                return self.get_exception(
                    HTTPStatus.BAD_REQUEST, headers, request.format,
                    'InvalidParameterValue', msg)
        except TypeError as err:
            LOGGER.warning(err)
            offset = 0
        except ValueError:
            msg = 'offset value should be an integer'
            return self.get_exception(
                HTTPStatus.BAD_REQUEST, headers, request.format,
                'InvalidParameterValue', msg)

        LOGGER.debug('Processing limit parameter')
        try:
            limit = int(request.params.get('limit'))
            # TODO: We should do more validation, against the min and max
            #       allowed by the server configuration
            if limit <= 0:
                msg = 'limit value should be strictly positive'
                return self.get_exception(
                    HTTPStatus.BAD_REQUEST, headers, request.format,
                    'InvalidParameterValue', msg)
        except TypeError as err:
            LOGGER.warning(err)
            limit = int(self.config['server']['limit'])
        except ValueError:
            msg = 'limit value should be an integer'
            return self.get_exception(
                HTTPStatus.BAD_REQUEST, headers, request.format,
                'InvalidParameterValue', msg)

        resulttype = request.params.get('resulttype') or 'results'

        LOGGER.debug('Processing bbox parameter')

        bbox = request.params.get('bbox')

        if bbox is None:
            bbox = []
        else:
            try:
                bbox = validate_bbox(bbox)
            except ValueError as err:
                msg = str(err)
                return self.get_exception(
                    HTTPStatus.BAD_REQUEST, headers, request.format,
                    'InvalidParameterValue', msg)

        LOGGER.debug('Processing datetime parameter')
        datetime_ = request.params.get('datetime')
        try:
            datetime_ = validate_datetime(collections[dataset]['extents'],
                                          datetime_)
        except ValueError as err:
            msg = str(err)
            return self.get_exception(
                HTTPStatus.BAD_REQUEST, headers, request.format,
                'InvalidParameterValue', msg)

        LOGGER.debug('processing q parameter')
        q = request.params.get('q') or None

        LOGGER.debug('Loading provider')

        provider_def = None
        try:
            provider_type = 'feature'
            provider_def = get_provider_by_type(
                collections[dataset]['providers'], provider_type)
            p = load_plugin('provider', provider_def)
        except ProviderTypeError:
            try:
                provider_type = 'record'
                provider_def = get_provider_by_type(
                    collections[dataset]['providers'], provider_type)
                p = load_plugin('provider', provider_def)
            except ProviderTypeError:
                msg = 'Invalid provider type'
                return self.get_exception(
                    HTTPStatus.BAD_REQUEST, headers, request.format,
                    'NoApplicableCode', msg)
        except ProviderConnectionError:
            msg = 'connection error (check logs)'
            return self.get_exception(
                HTTPStatus.INTERNAL_SERVER_ERROR, headers, request.format,
                'NoApplicableCode', msg)
        except ProviderQueryError:
            msg = 'query error (check logs)'
            return self.get_exception(
                HTTPStatus.INTERNAL_SERVER_ERROR, headers, request.format,
                'NoApplicableCode', msg)

<<<<<<< HEAD
        crs_transform_wkt = None
        if provider_type == 'feature':
            # crs query parameter is only available for OGC API - Features
            # right now, not for OGC API - Records.
            LOGGER.debug('Processing crs parameter')
            query_crs_uri = request.params.get('crs')
            try:
                crs_transform_wkt = self._create_crs_transform_wkt(
                    provider_def, query_crs_uri,
                )
            except (ValueError, CRSError) as err:
                msg = str(err)
                return self.get_exception(
                    HTTPStatus.BAD_REQUEST, headers, request.format,
                    'InvalidParameterValue', msg)
            self._set_content_crs_header(headers, provider_def, query_crs_uri)
=======
        LOGGER.debug('Processing bbox-crs parameter')
        bbox_crs = request.params.get('bbox-crs')
        if bbox_crs is not None:
            if len(bbox) == 0:
                msg = 'bbox-crs specified without bbox parameter'
                return self.get_exception(
                    HTTPStatus.BAD_REQUEST, headers, request.format,
                    'NoApplicableCode', msg)

            if len(bbox_crs) == 0:
                msg = 'bbox-crs specified but is empty'
                return self.get_exception(
                    HTTPStatus.BAD_REQUEST, headers, request.format,
                    'NoApplicableCode', msg)

            supported_crs_list = get_supported_crs_list(provider_def, DEFAULT_CRS_LIST) # noqa
            if bbox_crs not in supported_crs_list:
                msg = f'bbox-crs {bbox_crs} not supported for this collection'
                return self.get_exception(
                    HTTPStatus.BAD_REQUEST, headers, request.format,
                    'NoApplicableCode', msg)

            try:
                # Get a pyproj CRS instance for the Collection's Storage CRS
                storage_crs = provider_def.get('storage_crs', DEFAULT_STORAGE_CRS) # noqa

                # Do the (optional) Transform to the Storage CRS
                bbox = transform_bbox(bbox, bbox_crs, storage_crs)
            except CRSError as e:
                return self.get_exception(
                    HTTPStatus.BAD_REQUEST, headers, request.format,
                    'NoApplicableCode', str(e))
>>>>>>> 59fdf9d7

        LOGGER.debug('processing property parameters')
        for k, v in request.params.items():
            if k not in reserved_fieldnames and k in list(p.fields.keys()):
                LOGGER.debug(f'Adding property filter {k}={v}')
                properties.append((k, v))

        LOGGER.debug('processing sort parameter')
        val = request.params.get('sortby')

        if val is not None:
            sortby = []
            sorts = val.split(',')
            for s in sorts:
                prop = s
                order = '+'
                if s[0] in ['+', '-']:
                    order = s[0]
                    prop = s[1:]

                if prop not in p.fields.keys():
                    msg = 'bad sort property'
                    return self.get_exception(
                        HTTPStatus.BAD_REQUEST, headers, request.format,
                        'InvalidParameterValue', msg)

                sortby.append({'property': prop, 'order': order})
        else:
            sortby = []

        LOGGER.debug('processing properties parameter')
        val = request.params.get('properties')

        if val is not None:
            select_properties = val.split(',')
            properties_to_check = set(p.properties) | set(p.fields.keys())

            if (len(list(set(select_properties) -
                         set(properties_to_check))) > 0):
                msg = 'unknown properties specified'
                return self.get_exception(
                    HTTPStatus.BAD_REQUEST, headers, request.format,
                    'InvalidParameterValue', msg)
        else:
            select_properties = []

        LOGGER.debug('processing skipGeometry parameter')
        val = request.params.get('skipGeometry')
        if val is not None:
            skip_geometry = str2bool(val)
        else:
            skip_geometry = False

        LOGGER.debug('processing filter parameter')
        cql_text = request.params.get('filter')
        if cql_text is not None:
            try:
                filter_ = parse_ecql_text(cql_text)
            except Exception as err:
                LOGGER.error(err)
                msg = f'Bad CQL string : {cql_text}'
                return self.get_exception(
                    HTTPStatus.BAD_REQUEST, headers, request.format,
                    'InvalidParameterValue', msg)
        else:
            filter_ = None

        LOGGER.debug('Processing filter-lang parameter')
        filter_lang = request.params.get('filter-lang')
        # Currently only cql-text is handled, but it is optional
        if filter_lang not in [None, 'cql-text']:
            msg = 'Invalid filter language'
            return self.get_exception(
                HTTPStatus.BAD_REQUEST, headers, request.format,
                'InvalidParameterValue', msg)

        # Get provider locale (if any)
        prv_locale = l10n.get_plugin_locale(provider_def, request.raw_locale)

        LOGGER.debug('Querying provider')
        LOGGER.debug(f'offset: {offset}')
        LOGGER.debug(f'limit: {limit}')
        LOGGER.debug(f'resulttype: {resulttype}')
        LOGGER.debug(f'sortby: {sortby}')
        LOGGER.debug(f'bbox: {bbox}')
        if provider_type == 'feature':
            LOGGER.debug(f'crs: {query_crs_uri}')
        LOGGER.debug(f'datetime: {datetime_}')
        LOGGER.debug(f'properties: {properties}')
        LOGGER.debug(f'select properties: {select_properties}')
        LOGGER.debug(f'skipGeometry: {skip_geometry}')
        LOGGER.debug(f'language: {prv_locale}')
        LOGGER.debug(f'q: {q}')
        LOGGER.debug(f'cql_text: {cql_text}')
        LOGGER.debug(f'filter-lang: {filter_lang}')

        try:
            content = p.query(offset=offset, limit=limit,
                              resulttype=resulttype, bbox=bbox,
                              datetime_=datetime_, properties=properties,
                              sortby=sortby, skip_geometry=skip_geometry,
                              select_properties=select_properties,
                              crs_transform_wkt=crs_transform_wkt,
                              q=q, language=prv_locale, filterq=filter_)
        except ProviderConnectionError as err:
            LOGGER.error(err)
            msg = 'connection error (check logs)'
            return self.get_exception(
                HTTPStatus.INTERNAL_SERVER_ERROR, headers, request.format,
                'NoApplicableCode', msg)
        except ProviderQueryError as err:
            LOGGER.error(err)
            msg = 'query error (check logs)'
            return self.get_exception(
                HTTPStatus.INTERNAL_SERVER_ERROR, headers, request.format,
                'NoApplicableCode', msg)
        except ProviderGenericError as err:
            LOGGER.error(err)
            msg = 'generic error (check logs)'
            return self.get_exception(
                HTTPStatus.INTERNAL_SERVER_ERROR, headers, request.format,
                'NoApplicableCode', msg)

        serialized_query_params = ''
        for k, v in request.params.items():
            if k not in ('f', 'offset'):
                serialized_query_params += '&'
                serialized_query_params += urllib.parse.quote(k, safe='')
                serialized_query_params += '='
                serialized_query_params += urllib.parse.quote(str(v), safe=',')

        # TODO: translate titles
        uri = f'{self.get_collections_url()}/{dataset}/items'
        content['links'] = [{
            'type': 'application/geo+json',
            'rel': request.get_linkrel(F_JSON),
            'title': 'This document as GeoJSON',
            'href': f'{uri}?f={F_JSON}{serialized_query_params}'
        }, {
            'rel': request.get_linkrel(F_JSONLD),
            'type': FORMAT_TYPES[F_JSONLD],
            'title': 'This document as RDF (JSON-LD)',
            'href': f'{uri}?f={F_JSONLD}{serialized_query_params}'
        }, {
            'type': FORMAT_TYPES[F_HTML],
            'rel': request.get_linkrel(F_HTML),
            'title': 'This document as HTML',
            'href': f'{uri}?f={F_HTML}{serialized_query_params}'
        }]

        if offset > 0:
            prev = max(0, offset - limit)
            content['links'].append(
                {
                    'type': 'application/geo+json',
                    'rel': 'prev',
                    'title': 'items (prev)',
                    'href': f'{uri}?offset={prev}{serialized_query_params}'
                })

        if len(content['features']) == limit:
            next_ = offset + limit
            content['links'].append(
                {
                    'type': 'application/geo+json',
                    'rel': 'next',
                    'title': 'items (next)',
                    'href': f'{uri}?offset={next_}{serialized_query_params}'
                })

        content['links'].append(
            {
                'type': FORMAT_TYPES[F_JSON],
                'title': l10n.translate(
                    collections[dataset]['title'], request.locale),
                'rel': 'collection',
                'href': uri
            })

        content['timeStamp'] = datetime.utcnow().strftime(
            '%Y-%m-%dT%H:%M:%S.%fZ')

        # Set response language to requested provider locale
        # (if it supports language) and/or otherwise the requested pygeoapi
        # locale (or fallback default locale)
        l10n.set_response_language(headers, prv_locale, request.locale)

        if request.format == F_HTML:  # render
            # For constructing proper URIs to items

            content['items_path'] = uri
            content['dataset_path'] = '/'.join(uri.split('/')[:-1])
            content['collections_path'] = self.get_collections_url()

            content['offset'] = offset

            content['id_field'] = p.id_field
            if p.uri_field is not None:
                content['uri_field'] = p.uri_field
            if p.title_field is not None:
                content['title_field'] = l10n.translate(p.title_field,
                                                        request.locale)
                # If title exists, use it as id in html templates
                content['id_field'] = content['title_field']
            content = render_j2_template(self.config,
                                         'collections/items/index.html',
                                         content, request.locale)
            return headers, HTTPStatus.OK, content
        elif request.format == 'csv':  # render
            formatter = load_plugin('formatter',
                                    {'name': 'CSV', 'geom': True})

            try:
                content = formatter.write(
                    data=content,
                    options={
                        'provider_def': get_provider_by_type(
                                            collections[dataset]['providers'],
                                            'feature')
                    }
                )
            except FormatterSerializationError as err:
                LOGGER.error(err)
                msg = 'Error serializing output'
                return self.get_exception(
                    HTTPStatus.INTERNAL_SERVER_ERROR, headers, request.format,
                    'NoApplicableCode', msg)

            headers['Content-Type'] = formatter.mimetype

            if p.filename is None:
                filename = f'{dataset}.csv'
            else:
                filename = f'{p.filename}'

            cd = f'attachment; filename="{filename}"'
            headers['Content-Disposition'] = cd

            return headers, HTTPStatus.OK, content

        elif request.format == F_JSONLD:
            content = geojson2jsonld(
                self.config, content, dataset, id_field=(p.uri_field or 'id')
            )

        return headers, HTTPStatus.OK, to_json(content, self.pretty_print)

    @gzip
    @pre_process
    def post_collection_items(
            self, request: Union[APIRequest, Any],
            dataset) -> Tuple[dict, int, str]:
        """
        Queries collection or filter an item

        :param request: A request object
        :param dataset: dataset name

        :returns: tuple of headers, status code, content
        """

        request_headers = request.headers

        if not request.is_valid(PLUGINS['formatter'].keys()):
            return self.get_format_exception(request)

        # Set Content-Language to system locale until provider locale
        # has been determined
        headers = request.get_response_headers(SYSTEM_LOCALE)

        properties = []
        reserved_fieldnames = ['bbox', 'f', 'limit', 'offset',
                               'resulttype', 'datetime', 'sortby',
                               'properties', 'skipGeometry', 'q',
                               'filter-lang']

        collections = filter_dict_by_key_value(self.config['resources'],
                                               'type', 'collection')

        if dataset not in collections.keys():
            msg = 'Invalid collection'
            return self.get_exception(
                HTTPStatus.BAD_REQUEST, headers, request.format,
                'InvalidParameterValue', msg)

        LOGGER.debug('Processing query parameters')

        LOGGER.debug('Processing offset parameter')
        try:
            offset = int(request.params.get('offset'))
            if offset < 0:
                msg = 'offset value should be positive or zero'
                return self.get_exception(
                    HTTPStatus.BAD_REQUEST, headers, request.format,
                    'InvalidParameterValue', msg)
        except TypeError as err:
            LOGGER.warning(err)
            offset = 0
        except ValueError:
            msg = 'offset value should be an integer'
            return self.get_exception(
                HTTPStatus.BAD_REQUEST, headers, request.format,
                'InvalidParameterValue', msg)

        LOGGER.debug('Processing limit parameter')
        try:
            limit = int(request.params.get('limit'))
            # TODO: We should do more validation, against the min and max
            # allowed by the server configuration
            if limit <= 0:
                msg = 'limit value should be strictly positive'
                return self.get_exception(
                    HTTPStatus.BAD_REQUEST, headers, request.format,
                    'InvalidParameterValue', msg)
        except TypeError as err:
            LOGGER.warning(err)
            limit = int(self.config['server']['limit'])
        except ValueError:
            msg = 'limit value should be an integer'
            return self.get_exception(
                HTTPStatus.BAD_REQUEST, headers, request.format,
                'InvalidParameterValue', msg)

        resulttype = request.params.get('resulttype') or 'results'

        LOGGER.debug('Processing bbox parameter')

        bbox = request.params.get('bbox')

        if bbox is None:
            bbox = []
        else:
            try:
                bbox = validate_bbox(bbox)
            except ValueError as err:
                msg = str(err)
                return self.get_exception(
                    HTTPStatus.BAD_REQUEST, headers, request.format,
                    'InvalidParameterValue', msg)

        LOGGER.debug('Processing datetime parameter')
        datetime_ = request.params.get('datetime')
        try:
            datetime_ = validate_datetime(collections[dataset]['extents'],
                                          datetime_)
        except ValueError as err:
            msg = str(err)
            return self.get_exception(
                HTTPStatus.BAD_REQUEST, headers, request.format,
                'InvalidParameterValue', msg)

        LOGGER.debug('processing q parameter')
        val = request.params.get('q')

        q = None
        if val is not None:
            q = val

        LOGGER.debug('Loading provider')

        try:
            p = load_plugin('provider', get_provider_by_type(
                collections[dataset]['providers'], 'feature'))
        except ProviderTypeError:
            try:
                p = load_plugin('provider', get_provider_by_type(
                    collections[dataset]['providers'], 'record'))
            except ProviderTypeError:
                msg = 'Invalid provider type'
                return self.get_exception(
                    HTTPStatus.BAD_REQUEST, headers, request.format,
                    'NoApplicableCode', msg)
        except ProviderConnectionError:
            msg = 'connection error (check logs)'
            return self.get_exception(
                HTTPStatus.INTERNAL_SERVER_ERROR, headers, request.format,
                'NoApplicableCode', msg)
        except ProviderQueryError:
            msg = 'query error (check logs)'
            return self.get_exception(
                HTTPStatus.INTERNAL_SERVER_ERROR, headers, request.format,
                'NoApplicableCode', msg)

        LOGGER.debug('processing property parameters')
        for k, v in request.params.items():
            if k not in reserved_fieldnames and k not in p.fields.keys():
                msg = f'unknown query parameter: {k}'
                return self.get_exception(
                    HTTPStatus.BAD_REQUEST, headers, request.format,
                    'InvalidParameterValue', msg)
            elif k not in reserved_fieldnames and k in p.fields.keys():
                LOGGER.debug(f'Add property filter {k}={v}')
                properties.append((k, v))

        LOGGER.debug('processing sort parameter')
        val = request.params.get('sortby')

        if val is not None:
            sortby = []
            sorts = val.split(',')
            for s in sorts:
                prop = s
                order = '+'
                if s[0] in ['+', '-']:
                    order = s[0]
                    prop = s[1:]

                if prop not in p.fields.keys():
                    msg = 'bad sort property'
                    return self.get_exception(
                        HTTPStatus.BAD_REQUEST, headers, request.format,
                        'InvalidParameterValue', msg)

                sortby.append({'property': prop, 'order': order})
        else:
            sortby = []

        LOGGER.debug('processing properties parameter')
        val = request.params.get('properties')

        if val is not None:
            select_properties = val.split(',')
            properties_to_check = set(p.properties) | set(p.fields.keys())

            if (len(list(set(select_properties) -
                         set(properties_to_check))) > 0):
                msg = 'unknown properties specified'
                return self.get_exception(
                    HTTPStatus.BAD_REQUEST, headers, request.format,
                    'InvalidParameterValue', msg)
        else:
            select_properties = []

        LOGGER.debug('processing skipGeometry parameter')
        val = request.params.get('skipGeometry')
        if val is not None:
            skip_geometry = str2bool(val)
        else:
            skip_geometry = False

        LOGGER.debug('Processing filter-lang parameter')
        filter_lang = request.params.get('filter-lang')
        if filter_lang != 'cql-json':  # @TODO add check from the configuration
            msg = 'Invalid filter language'
            return self.get_exception(
                HTTPStatus.BAD_REQUEST, headers, request.format,
                'InvalidParameterValue', msg)

        LOGGER.debug('Querying provider')
        LOGGER.debug(f'offset: {offset}')
        LOGGER.debug(f'limit: {limit}')
        LOGGER.debug(f'resulttype: {resulttype}')
        LOGGER.debug(f'sortby: {sortby}')
        LOGGER.debug(f'bbox: {bbox}')
        LOGGER.debug(f'datetime: {datetime_}')
        LOGGER.debug(f'properties: {select_properties}')
        LOGGER.debug(f'skipGeometry: {skip_geometry}')
        LOGGER.debug(f'q: {q}')
        LOGGER.debug(f'filter-lang: {filter_lang}')

        LOGGER.debug('Processing headers')

        LOGGER.debug('Processing request content-type header')
        if (request_headers.get(
            'Content-Type') or request_headers.get(
                'content-type')) != 'application/query-cql-json':
            msg = ('Invalid body content-type')
            return self.get_exception(
                HTTPStatus.BAD_REQUEST, headers, request.format,
                'InvalidHeaderValue', msg)

        LOGGER.debug('Processing body')

        if not request.data:
            msg = 'missing request data'
            return self.get_exception(
                HTTPStatus.BAD_REQUEST, headers, request.format,
                'MissingParameterValue', msg)

        filter_ = None
        try:
            # Parse bytes data, if applicable
            data = request.data.decode()
            LOGGER.debug(data)
        except UnicodeDecodeError as err:
            LOGGER.error(err)
            msg = 'Unicode error in data'
            return self.get_exception(
                HTTPStatus.BAD_REQUEST, headers, request.format,
                'InvalidParameterValue', msg)

        # FIXME: remove testing backend in use once CQL support is normalized
        if p.name == 'PostgreSQL':
            LOGGER.debug('processing PostgreSQL CQL_JSON data')
            try:
                filter_ = parse_cql_json(data)
            except Exception as err:
                LOGGER.error(err)
                msg = f'Bad CQL string : {data}'
                return self.get_exception(
                    HTTPStatus.BAD_REQUEST, headers, request.format,
                    'InvalidParameterValue', msg)
        else:
            LOGGER.debug('processing Elasticsearch CQL_JSON data')
            try:
                filter_ = CQLModel.parse_raw(data)
            except Exception as err:
                LOGGER.error(err)
                msg = f'Bad CQL string : {data}'
                return self.get_exception(
                    HTTPStatus.BAD_REQUEST, headers, request.format,
                    'InvalidParameterValue', msg)

        try:
            content = p.query(offset=offset, limit=limit,
                              resulttype=resulttype, bbox=bbox,
                              datetime_=datetime_, properties=properties,
                              sortby=sortby,
                              select_properties=select_properties,
                              skip_geometry=skip_geometry,
                              q=q,
                              filterq=filter_)
        except ProviderConnectionError as err:
            LOGGER.error(err)
            msg = 'connection error (check logs)'
            return self.get_exception(
                HTTPStatus.INTERNAL_SERVER_ERROR, headers, request.format,
                'NoApplicableCode', msg)
        except ProviderQueryError as err:
            LOGGER.error(err)
            msg = 'query error (check logs)'
            return self.get_exception(
                HTTPStatus.INTERNAL_SERVER_ERROR, headers, request.format,
                'NoApplicableCode', msg)
        except ProviderGenericError as err:
            LOGGER.error(err)
            msg = 'generic error (check logs)'
            return self.get_exception(
                HTTPStatus.INTERNAL_SERVER_ERROR, headers, request.format,
                'NoApplicableCode', msg)

        return headers, HTTPStatus.OK, to_json(content, self.pretty_print)

    @gzip
    @pre_process
    def manage_collection_item(
            self, request: Union[APIRequest, Any],
            action, dataset, identifier=None) -> Tuple[dict, int, str]:
        """
        Adds an item to a collection

        :param request: A request object
        :param dataset: dataset name

        :returns: tuple of headers, status code, content
        """

        if not request.is_valid(PLUGINS['formatter'].keys()):
            return self.get_format_exception(request)

        # Set Content-Language to system locale until provider locale
        # has been determined
        headers = request.get_response_headers(SYSTEM_LOCALE)

        collections = filter_dict_by_key_value(self.config['resources'],
                                               'type', 'collection')

        if dataset not in collections.keys():
            msg = 'Collection not found'
            LOGGER.error(msg)
            return self.get_exception(
                HTTPStatus.NOT_FOUND, headers, request.format, 'NotFound', msg)

        LOGGER.debug('Loading provider')
        try:
            provider_def = get_provider_by_type(
                collections[dataset]['providers'], 'feature')
            p = load_plugin('provider', provider_def)
        except ProviderTypeError:
            try:
                provider_def = get_provider_by_type(
                    collections[dataset]['providers'], 'record')
                p = load_plugin('provider', provider_def)
            except ProviderTypeError:
                msg = 'Invalid provider type'
                LOGGER.error(msg)
                return self.get_exception(
                    HTTPStatus.BAD_REQUEST, headers, request.format,
                    'InvalidParameterValue', msg)

        if not p.editable:
            msg = 'Collection is not editable'
            LOGGER.error(msg)
            return self.get_exception(
                HTTPStatus.BAD_REQUEST, headers, request.format,
                'InvalidParameterValue', msg)

        if action in ['create', 'update'] and not request.data:
            msg = 'No data found'
            LOGGER.error(msg)
            return self.get_exception(
                HTTPStatus.BAD_REQUEST, headers, request.format,
                'InvalidParameterValue', msg)

        if action == 'create':
            LOGGER.debug('Creating item')
            try:
                identifier = p.create(request.data)
            except (ProviderInvalidDataError, TypeError) as err:
                msg = str(err)
                return self.get_exception(
                    HTTPStatus.BAD_REQUEST, headers, request.format,
                    'InvalidParameterValue', msg)

            headers['Location'] = f'{self.get_collections_url()}/{dataset}/items/{identifier}'  # noqa

            return headers, HTTPStatus.CREATED, ''

        if action == 'update':
            LOGGER.debug('Updating item')
            try:
                _ = p.update(identifier, request.data)
            except (ProviderInvalidDataError, TypeError) as err:
                msg = str(err)
                return self.get_exception(
                    HTTPStatus.BAD_REQUEST, headers, request.format,
                    'InvalidParameterValue', msg)

            return headers, HTTPStatus.NO_CONTENT, ''

        if action == 'delete':
            LOGGER.debug('Deleting item')
            try:
                _ = p.delete(identifier)
            except ProviderGenericError as err:
                msg = str(err)
                return self.get_exception(
                    HTTPStatus.BAD_REQUEST, headers, request.format,
                    'InvalidParameterValue', msg)

            return headers, HTTPStatus.OK, ''

    @gzip
    @pre_process
    def get_collection_item(self, request: Union[APIRequest, Any],
                            dataset, identifier) -> Tuple[dict, int, str]:
        """
        Get a single collection item

        :param request: A request object
        :param dataset: dataset name
        :param identifier: item identifier

        :returns: tuple of headers, status code, content
        """

        if not request.is_valid():
            return self.get_format_exception(request)

        # Set Content-Language to system locale until provider locale
        # has been determined
        headers = request.get_response_headers(SYSTEM_LOCALE)

        LOGGER.debug('Processing query parameters')

        collections = filter_dict_by_key_value(self.config['resources'],
                                               'type', 'collection')

        if dataset not in collections.keys():
            msg = 'Collection not found'
            return self.get_exception(
                HTTPStatus.NOT_FOUND, headers, request.format, 'NotFound', msg)

        LOGGER.debug('Loading provider')

        try:
            provider_type = 'feature'
            provider_def = get_provider_by_type(
                collections[dataset]['providers'], provider_type)
            p = load_plugin('provider', provider_def)
        except ProviderTypeError:
            try:
                provider_type = 'record'
                provider_def = get_provider_by_type(
                    collections[dataset]['providers'], provider_type)
                p = load_plugin('provider', provider_def)
            except ProviderTypeError:
                msg = 'Invalid provider type'
                return self.get_exception(
                    HTTPStatus.BAD_REQUEST, headers, request.format,
                    'InvalidParameterValue', msg)
        except ProviderConnectionError:
            msg = 'connection error (check logs)'
            return self.get_exception(
                HTTPStatus.INTERNAL_SERVER_ERROR, headers, request.format,
                'NoApplicableCode', msg)
        except ProviderQueryError:
            msg = 'query error (check logs)'
            return self.get_exception(
                HTTPStatus.INTERNAL_SERVER_ERROR, headers, request.format,
                'NoApplicableCode', msg)

        crs_transform_wkt = None
        if provider_type == 'feature':
            # crs query parameter is only available for OGC API - Features
            # right now, not for OGC API - Records.
            LOGGER.debug('Processing crs parameter')
            query_crs_uri = request.params.get('crs')
            try:
                crs_transform_wkt = self._create_crs_transform_wkt(
                    provider_def, query_crs_uri,
                )
            except (ValueError, CRSError) as err:
                msg = str(err)
                return self.get_exception(
                    HTTPStatus.BAD_REQUEST, headers, request.format,
                    'InvalidParameterValue', msg)
            self._set_content_crs_header(headers, provider_def, query_crs_uri)

        # Get provider language (if any)
        prv_locale = l10n.get_plugin_locale(provider_def, request.raw_locale)

        try:
            LOGGER.debug(f'Fetching id {identifier}')
            content = p.get(
                identifier,
                language=prv_locale,
                crs_transform_wkt=crs_transform_wkt,
            )
        except ProviderConnectionError as err:
            LOGGER.error(err)
            msg = 'connection error (check logs)'
            return self.get_exception(
                HTTPStatus.INTERNAL_SERVER_ERROR, headers, request.format,
                'NoApplicableCode', msg)
        except ProviderItemNotFoundError:
            msg = 'identifier not found'
            return self.get_exception(HTTPStatus.NOT_FOUND, headers,
                                      request.format, 'NotFound', msg)
        except ProviderQueryError as err:
            LOGGER.error(err)
            msg = 'query error (check logs)'
            return self.get_exception(
                HTTPStatus.INTERNAL_SERVER_ERROR, headers, request.format,
                'NoApplicableCode', msg)
        except ProviderGenericError as err:
            LOGGER.error(err)
            msg = 'generic error (check logs)'
            return self.get_exception(
                HTTPStatus.INTERNAL_SERVER_ERROR, headers, request.format,
                'NoApplicableCode', msg)

        if content is None:
            msg = 'identifier not found'
            return self.get_exception(HTTPStatus.BAD_REQUEST, headers,
                                      request.format, 'NotFound', msg)

        uri = content['properties'].get(p.uri_field) if p.uri_field else \
            f'{self.get_collections_url()}/{dataset}/items/{identifier}'

        if 'links' not in content:
            content['links'] = []

        content['links'].extend([{
            'type': FORMAT_TYPES[F_JSON],
            'rel': 'root',
            'title': 'The landing page of this server as JSON',
            'href': f"{self.config['server']['url']}?f={F_JSON}"
            }, {
            'type': FORMAT_TYPES[F_HTML],
            'rel': 'root',
            'title': 'The landing page of this server as HTML',
            'href': f"{self.config['server']['url']}?f={F_HTML}"
            }, {
            'rel': request.get_linkrel(F_JSON),
            'type': 'application/geo+json',
            'title': 'This document as GeoJSON',
            'href': f'{uri}?f={F_JSON}'
            }, {
            'rel': request.get_linkrel(F_JSONLD),
            'type': FORMAT_TYPES[F_JSONLD],
            'title': 'This document as RDF (JSON-LD)',
            'href': f'{uri}?f={F_JSONLD}'
            }, {
            'rel': request.get_linkrel(F_HTML),
            'type': FORMAT_TYPES[F_HTML],
            'title': 'This document as HTML',
            'href': f'{uri}?f={F_HTML}'
            }, {
            'rel': 'collection',
            'type': FORMAT_TYPES[F_JSON],
            'title': l10n.translate(collections[dataset]['title'],
                                    request.locale),
            'href': f'{self.get_collections_url()}/{dataset}'
        }])

        if 'prev' in content:
            content['links'].append({
                'rel': 'prev',
                'type': FORMAT_TYPES[request.format],
                'href': f"{self.get_collections_url()}/{dataset}/items/{content['prev']}?f={request.format}"  # noqa
            })
        if 'next' in content:
            content['links'].append({
                'rel': 'next',
                'type': FORMAT_TYPES[request.format],
                'href': f"{self.get_collections_url()}/{dataset}/items/{content['next']}?f={request.format}"  # noqa
            })

        # Set response language to requested provider locale
        # (if it supports language) and/or otherwise the requested pygeoapi
        # locale (or fallback default locale)
        l10n.set_response_language(headers, prv_locale, request.locale)

        if request.format == F_HTML:  # render
            content['title'] = l10n.translate(collections[dataset]['title'],
                                              request.locale)
            content['id_field'] = p.id_field
            if p.uri_field is not None:
                content['uri_field'] = p.uri_field
            if p.title_field is not None:
                content['title_field'] = l10n.translate(p.title_field,
                                                        request.locale)
            content['collections_path'] = self.get_collections_url()

            content = render_j2_template(self.config,
                                         'collections/items/item.html',
                                         content, request.locale)
            return headers, HTTPStatus.OK, content

        elif request.format == F_JSONLD:
            content = geojson2jsonld(
                self.config, content, dataset, uri, (p.uri_field or 'id')
            )

        return headers, HTTPStatus.OK, to_json(content, self.pretty_print)

    @pre_process
    @jsonldify
    def get_collection_coverage(self, request: Union[APIRequest, Any],
                                dataset) -> Tuple[dict, int, str]:
        """
        Returns a subset of a collection coverage

        :param request: A request object
        :param dataset: dataset name

        :returns: tuple of headers, status code, content
        """

        query_args = {}
        format_ = F_JSON

        # Force response content type and language (en-US only) headers
        headers = request.get_response_headers(SYSTEM_LOCALE,
                                               FORMAT_TYPES[F_JSON])

        LOGGER.debug('Loading provider')
        try:
            collection_def = get_provider_by_type(
                self.config['resources'][dataset]['providers'], 'coverage')

            p = load_plugin('provider', collection_def)
        except KeyError:
            msg = 'collection does not exist'
            return self.get_exception(
                HTTPStatus.NOT_FOUND, headers, format_,
                'InvalidParameterValue', msg)
        except ProviderTypeError:
            msg = 'invalid provider type'
            return self.get_exception(
                HTTPStatus.BAD_REQUEST, headers, format_,
                'NoApplicableCode', msg)
        except ProviderConnectionError:
            msg = 'connection error (check logs)'
            return self.get_exception(
                HTTPStatus.INTERNAL_SERVER_ERROR, headers, format_,
                'NoApplicableCode', msg)

        LOGGER.debug('Processing bbox parameter')

        bbox = request.params.get('bbox')

        if bbox is None:
            bbox = []
        else:
            try:
                bbox = validate_bbox(bbox)
            except ValueError as err:
                msg = str(err)
                return self.get_exception(
                    HTTPStatus.INTERNAL_SERVER_ERROR, headers, format_,
                    'InvalidParameterValue', msg)

        query_args['bbox'] = bbox

        LOGGER.debug('Processing bbox-crs parameter')

        bbox_crs = request.params.get('bbox-crs')
        if bbox_crs is not None:
            query_args['bbox_crs'] = bbox_crs

        LOGGER.debug('Processing datetime parameter')

        datetime_ = request.params.get('datetime')

        try:
            datetime_ = validate_datetime(
                self.config['resources'][dataset]['extents'], datetime_)
        except ValueError as err:
            msg = str(err)
            return self.get_exception(
                HTTPStatus.BAD_REQUEST, headers, format_,
                'InvalidParameterValue', msg)

        query_args['datetime_'] = datetime_

        if 'f' in request.params:
            # Format explicitly set using a query parameter
            query_args['format_'] = format_ = request.format

        properties = request.params.get('properties')
        if properties:
            LOGGER.debug('Processing properties parameter')
            query_args['properties'] = [rs for
                                        rs in properties.split(',') if rs]
            LOGGER.debug(f"Fields: {query_args['properties']}")

            for a in query_args['properties']:
                if a not in p.fields:
                    msg = 'Invalid field specified'
                    return self.get_exception(
                        HTTPStatus.BAD_REQUEST, headers, format_,
                        'InvalidParameterValue', msg)

        if 'subset' in request.params:
            LOGGER.debug('Processing subset parameter')
            try:
                subsets = validate_subset(request.params['subset'] or '')
            except (AttributeError, ValueError) as err:
                msg = f'Invalid subset: {err}'
                LOGGER.error(msg)
                return self.get_exception(
                        HTTPStatus.BAD_REQUEST, headers, format_,
                        'InvalidParameterValue', msg)

            if not set(subsets.keys()).issubset(p.axes):
                msg = 'Invalid axis name'
                LOGGER.error(msg)
                return self.get_exception(
                    HTTPStatus.BAD_REQUEST, headers, format_,
                    'InvalidParameterValue', msg)

            query_args['subsets'] = subsets
            LOGGER.debug(f"Subsets: {query_args['subsets']}")

        LOGGER.debug('Querying coverage')
        try:
            data = p.query(**query_args)
        except ProviderInvalidQueryError as err:
            msg = f'query error: {err}'
            return self.get_exception(
                HTTPStatus.BAD_REQUEST, headers, format_,
                'InvalidParameterValue', msg)
        except ProviderNoDataError:
            msg = 'No data found'
            return self.get_exception(
                HTTPStatus.NO_CONTENT, headers, format_,
                'InvalidParameterValue', msg)
        except ProviderQueryError:
            msg = 'query error (check logs)'
            return self.get_exception(
                HTTPStatus.INTERNAL_SERVER_ERROR, headers, format_,
                'NoApplicableCode', msg)

        mt = collection_def['format']['name']
        if format_ == mt:  # native format
            if p.filename is not None:
                cd = f'attachment; filename="{p.filename}"'
                headers['Content-Disposition'] = cd

            headers['Content-Type'] = collection_def['format']['mimetype']
            return headers, HTTPStatus.OK, data
        elif format_ == F_JSON:
            headers['Content-Type'] = 'application/prs.coverage+json'
            return headers, HTTPStatus.OK, to_json(data, self.pretty_print)
        else:
            return self.get_format_exception(request)

    @gzip
    @pre_process
    @jsonldify
    def get_collection_coverage_domainset(
            self, request: Union[APIRequest, Any],
            dataset) -> Tuple[dict, int, str]:
        """
        Returns a collection coverage domainset

        :param request: A request object
        :param dataset: dataset name

        :returns: tuple of headers, status code, content
        """

        format_ = request.format or F_JSON
        headers = request.get_response_headers(self.default_locale)

        LOGGER.debug('Loading provider')
        try:
            collection_def = get_provider_by_type(
                self.config['resources'][dataset]['providers'], 'coverage')

            p = load_plugin('provider', collection_def)

            data = p.get_coverage_domainset()
        except KeyError:
            msg = 'collection does not exist'
            return self.get_exception(
                HTTPStatus.NOT_FOUND, headers, format_,
                'InvalidParameterValue', msg)
        except ProviderTypeError:
            msg = 'invalid provider type'
            return self.get_exception(
                HTTPStatus.INTERNAL_SERVER_ERROR, headers, format_,
                'NoApplicableCode', msg)
        except ProviderConnectionError:
            msg = 'connection error (check logs)'
            return self.get_exception(
                HTTPStatus.INTERNAL_SERVER_ERROR, headers, format_,
                'NoApplicableCode', msg)

        if format_ == F_JSON:
            return headers, HTTPStatus.OK, to_json(data, self.pretty_print)

        elif format_ == F_HTML:
            data['id'] = dataset
            data['title'] = l10n.translate(
                self.config['resources'][dataset]['title'],
                self.default_locale)
            data['collections_path'] = self.get_collections_url()
            content = render_j2_template(self.config,
                                         'collections/coverage/domainset.html',
                                         data, self.default_locale)
            return headers, HTTPStatus.OK, content
        else:
            return self.get_format_exception(request)

    @gzip
    @pre_process
    @jsonldify
    def get_collection_coverage_rangetype(
            self, request: Union[APIRequest, Any],
            dataset) -> Tuple[dict, int, str]:
        """
        Returns a collection coverage rangetype

        :param request: A request object
        :param dataset: dataset name

        :returns: tuple of headers, status code, content
        """
        format_ = request.format or F_JSON
        headers = request.get_response_headers(self.default_locale)

        LOGGER.debug('Loading provider')
        try:
            collection_def = get_provider_by_type(
                self.config['resources'][dataset]['providers'], 'coverage')

            p = load_plugin('provider', collection_def)

            data = p.get_coverage_rangetype()
        except KeyError:
            msg = 'collection does not exist'
            return self.get_exception(
                HTTPStatus.NOT_FOUND, headers, format_,
                'InvalidParameterValue', msg)
        except ProviderTypeError:
            msg = 'invalid provider type'
            return self.get_exception(
                HTTPStatus.INTERNAL_SERVER_ERROR, headers, format_,
                'NoApplicableCode', msg)
        except ProviderConnectionError:
            msg = 'connection error (check logs)'
            return self.get_exception(
                HTTPStatus.INTERNAL_SERVER_ERROR, headers, format_,
                'NoApplicableCode', msg)

        if format_ == F_JSON:
            return headers, HTTPStatus.OK, to_json(data, self.pretty_print)

        elif format_ == F_HTML:
            data['id'] = dataset
            data['title'] = l10n.translate(
                self.config['resources'][dataset]['title'],
                self.default_locale)
            data['collections_path'] = self.get_collections_url()
            content = render_j2_template(self.config,
                                         'collections/coverage/rangetype.html',
                                         data, self.default_locale)
            return headers, HTTPStatus.OK, content
        else:
            return self.get_format_exception(request)

    @gzip
    @pre_process
    @jsonldify
    def get_collection_tiles(self, request: Union[APIRequest, Any],
                             dataset=None) -> Tuple[dict, int, str]:
        """
        Provide collection tiles

        :param request: A request object
        :param dataset: name of collection

        :returns: tuple of headers, status code, content
        """

        if not request.is_valid():
            return self.get_format_exception(request)
        headers = request.get_response_headers(SYSTEM_LOCALE)

        if any([dataset is None,
                dataset not in self.config['resources'].keys()]):

            msg = 'Collection not found'
            return self.get_exception(
                HTTPStatus.NOT_FOUND, headers, request.format, 'NotFound', msg)

        LOGGER.debug('Creating collection tiles')
        LOGGER.debug('Loading provider')
        try:
            t = get_provider_by_type(
                    self.config['resources'][dataset]['providers'], 'tile')
            p = load_plugin('provider', t)
        except (KeyError, ProviderTypeError):
            msg = 'Invalid collection tiles'
            return self.get_exception(
                HTTPStatus.BAD_REQUEST, headers, request.format,
                'InvalidParameterValue', msg)
        except ProviderConnectionError:
            msg = 'connection error (check logs)'
            return self.get_exception(
                HTTPStatus.INTERNAL_SERVER_ERROR, headers, request.format,
                'NoApplicableCode', msg)
        except ProviderQueryError:
            msg = 'query error (check logs)'
            return self.get_exception(
                HTTPStatus.INTERNAL_SERVER_ERROR, headers, request.format,
                'NoApplicableCode', msg)

        tiles = {
            'links': [],
            'tilesets': []
        }

        tiles['links'].append({
            'type': FORMAT_TYPES[F_JSON],
            'rel': request.get_linkrel(F_JSON),
            'title': 'This document as JSON',
            'href': f'{self.get_collections_url()}/{dataset}/tiles?f={F_JSON}'
        })
        tiles['links'].append({
            'type': FORMAT_TYPES[F_JSONLD],
            'rel': request.get_linkrel(F_JSONLD),
            'title': 'This document as RDF (JSON-LD)',
            'href': f'{self.get_collections_url()}/{dataset}/tiles?f={F_JSONLD}'  # noqa
        })
        tiles['links'].append({
            'type': FORMAT_TYPES[F_HTML],
            'rel': request.get_linkrel(F_HTML),
            'title': 'This document as HTML',
            'href': f'{self.get_collections_url()}/{dataset}/tiles?f={F_HTML}'
        })

        tile_services = p.get_tiles_service(
            baseurl=self.config['server']['url'],
            servicepath=f'{self.get_collections_url()}/{dataset}/tiles/{{tileMatrixSetId}}/{{tileMatrix}}/{{tileRow}}/{{tileCol}}?f=mvt'  # noqa
        )

        for service in tile_services['links']:
            tiles['links'].append(service)

        tiling_schemes = p.get_tiling_schemes()

        for matrix in tiling_schemes:
            tile_matrix = {
                'title': dataset,
                'tileMatrixSetURI': matrix.tileMatrixSetURI,
                'crs': matrix.crs,
                'dataType': 'vector',
                'links': []
            }
            tile_matrix['links'].append({
                'type': FORMAT_TYPES[F_JSON],
                'rel': request.get_linkrel(F_JSON),
                'title': f'{dataset} - {matrix.tileMatrixSet} - {F_JSON}',
                'href': f'{self.get_collections_url()}/{dataset}/tiles/{matrix.tileMatrixSet}?f={F_JSON}'  # noqa
            })
            tile_matrix['links'].append({
                'type': FORMAT_TYPES[F_HTML],
                'rel': request.get_linkrel(F_HTML),
                'title': f'{dataset} - {matrix.tileMatrixSet} - {F_HTML}',
                'href': f'{self.get_collections_url()}/{dataset}/tiles/{matrix.tileMatrixSet}?f={F_HTML}'  # noqa
            })
            tiles['tilesets'].append(tile_matrix)

        metadata_format = p.options['metadata_format']

        if request.format == F_HTML:  # render
            tiles['id'] = dataset
            tiles['title'] = l10n.translate(
                self.config['resources'][dataset]['title'], SYSTEM_LOCALE)
            tiles['tilesets'] = [
                scheme.tileMatrixSet for scheme in p.get_tiling_schemes()]
            tiles['format'] = metadata_format
            tiles['bounds'] = \
                self.config['resources'][dataset]['extents']['spatial']['bbox']
            tiles['minzoom'] = p.options['zoom']['min']
            tiles['maxzoom'] = p.options['zoom']['max']
            tiles['collections_path'] = self.get_collections_url()

            content = render_j2_template(self.config,
                                         'collections/tiles/index.html', tiles,
                                         request.locale)

            return headers, HTTPStatus.OK, content

        return headers, HTTPStatus.OK, to_json(tiles, self.pretty_print)

    @pre_process
    def get_collection_tiles_data(
            self, request: Union[APIRequest, Any],
            dataset=None, matrix_id=None,
            z_idx=None, y_idx=None, x_idx=None) -> Tuple[dict, int, str]:
        """
        Get collection items tiles

        :param request: A request object
        :param dataset: dataset name
        :param matrix_id: matrix identifier
        :param z_idx: z index
        :param y_idx: y index
        :param x_idx: x index

        :returns: tuple of headers, status code, content
        """

        format_ = request.format
        if not format_:
            return self.get_format_exception(request)
        headers = request.get_response_headers(SYSTEM_LOCALE)

        LOGGER.debug('Processing tiles')

        collections = filter_dict_by_key_value(self.config['resources'],
                                               'type', 'collection')

        if dataset not in collections.keys():
            msg = 'Collection not found'
            return self.get_exception(
                HTTPStatus.NOT_FOUND, headers, request.format, 'NotFound', msg)

        LOGGER.debug('Loading tile provider')
        try:
            t = get_provider_by_type(
                self.config['resources'][dataset]['providers'], 'tile')
            p = load_plugin('provider', t)

            format_ = p.format_type
            headers['Content-Type'] = format_

            LOGGER.debug(f'Fetching tileset id {matrix_id} and tile {z_idx}/{y_idx}/{x_idx}')  # noqa
            content = p.get_tiles(layer=p.get_layer(), tileset=matrix_id,
                                  z=z_idx, y=y_idx, x=x_idx, format_=format_)
            if content is None:
                msg = 'identifier not found'
                return self.get_exception(
                    HTTPStatus.NOT_FOUND, headers, format_, 'NotFound', msg)
            else:
                return headers, HTTPStatus.ACCEPTED, content

        # @TODO: figure out if the spec requires to return json errors
        except KeyError:
            msg = 'Invalid collection tiles'
            return self.get_exception(
                HTTPStatus.BAD_REQUEST, headers, format_,
                'InvalidParameterValue', msg)
        except ProviderConnectionError as err:
            LOGGER.error(err)
            msg = 'connection error (check logs)'
            return self.get_exception(
                HTTPStatus.INTERNAL_SERVER_ERROR, headers, format_,
                'NoApplicableCode', msg)
        except ProviderTilesetIdNotFoundError:
            msg = 'Tileset id not found'
            return self.get_exception(
                HTTPStatus.NOT_FOUND, headers, format_, 'NotFound', msg)
        except ProviderTileQueryError as err:
            LOGGER.error(err)
            msg = 'Tile not found'
            return self.get_exception(
                HTTPStatus.INTERNAL_SERVER_ERROR, headers, format_,
                'NoApplicableCode', msg)
        except ProviderTileNotFoundError as err:
            LOGGER.error(err)
            msg = 'Tile not found (check logs)'
            return self.get_exception(
                HTTPStatus.NOT_FOUND, headers, format_, 'NoMatch', msg)
        except ProviderGenericError as err:
            LOGGER.error(err)
            msg = 'Generic error (check logs)'
            return self.get_exception(
                HTTPStatus.INTERNAL_SERVER_ERROR, headers, format_,
                'NoApplicableCode', msg)

    @gzip
    @pre_process
    @jsonldify
    def get_collection_tiles_metadata(
            self, request: Union[APIRequest, Any],
            dataset=None, matrix_id=None) -> Tuple[dict, int, str]:
        """
        Get collection items tiles

        :param request: A request object
        :param dataset: dataset name
        :param matrix_id: matrix identifier

        :returns: tuple of headers, status code, content
        """

        if not request.is_valid():
            return self.get_format_exception(request)
        headers = request.get_response_headers()

        if any([dataset is None,
                dataset not in self.config['resources'].keys()]):

            msg = 'Collection not found'
            return self.get_exception(
                HTTPStatus.NOT_FOUND, headers, request.format, 'NotFound', msg)

        LOGGER.debug('Creating collection tiles')
        LOGGER.debug('Loading provider')
        try:
            t = get_provider_by_type(
                self.config['resources'][dataset]['providers'], 'tile')
            p = load_plugin('provider', t)
        except KeyError:
            msg = 'Invalid collection tiles'
            return self.get_exception(
                HTTPStatus.BAD_REQUEST, headers, request.format,
                'InvalidParameterValue', msg)
        except ProviderConnectionError:
            msg = 'connection error (check logs)'
            return self.get_exception(
                HTTPStatus.INTERNAL_SERVER_ERROR, headers, request.format,
                'InvalidParameterValue', msg)
        except ProviderQueryError:
            msg = 'query error (check logs)'
            return self.get_exception(
                HTTPStatus.INTERNAL_SERVER_ERROR, headers, request.format,
                'InvalidParameterValue', msg)

        # Get provider language (if any)
        prv_locale = l10n.get_plugin_locale(t, request.raw_locale)

        if matrix_id not in p.options['schemes']:
            msg = 'tileset not found'
            return self.get_exception(HTTPStatus.NOT_FOUND, headers,
                                      request.format, 'NotFound', msg)

        metadata_format = TilesMetadataFormat[
            str(p.options['metadata_format']).upper()]

        # Set response language to requested provider locale
        # (if it supports language) and/or otherwise the requested pygeoapi
        # locale (or fallback default locale)
        l10n.set_response_language(headers, prv_locale, request.locale)

        if request.format == F_HTML:  # render
            tiles_metadata = p.get_metadata(
                dataset=dataset, server_url=self.config['server']['url'],
                layer=p.get_layer(), tileset=matrix_id,
                metadata_format=TilesMetadataFormat.TILEJSON,
                language=prv_locale)
            metadata = dict()
            metadata['metadata'] = tiles_metadata
            metadata['id'] = dataset
            metadata['title'] = l10n.translate(
                self.config['resources'][dataset]['title'], request.locale)
            metadata['tileset'] = matrix_id
            metadata['format'] = metadata_format.value
            metadata['collections_path'] = self.get_collections_url()

            content = render_j2_template(self.config,
                                         'collections/tiles/metadata.html',
                                         metadata, request.locale)

            return headers, HTTPStatus.OK, content
        else:
            tiles_metadata = p.get_metadata(
                dataset=dataset, server_url=self.config['server']['url'],
                layer=p.get_layer(), tileset=matrix_id,
                metadata_format=metadata_format, title=l10n.translate(
                    self.config['resources'][dataset]['title'],
                    request.locale),
                description=l10n.translate(
                    self.config['resources'][dataset]['description'],
                    request.locale),
                language=prv_locale)

        return headers, HTTPStatus.OK, tiles_metadata

    @gzip
    @pre_process
    def get_collection_map(self, request: Union[APIRequest, Any],
                           dataset, style=None) -> Tuple[dict, int, str]:
        """
        Returns a subset of a collection map

        :param request: A request object
        :param dataset: dataset name
        :param style: style name

        :returns: tuple of headers, status code, content
        """

        if not request.is_valid():
            return self.get_format_exception(request)

        query_args = {
            'crs': 'CRS84'
        }

        format_ = request.format or 'png'
        headers = request.get_response_headers()

        LOGGER.debug('Processing query parameters')

        LOGGER.debug('Loading provider')
        try:
            collection_def = get_provider_by_type(
                self.config['resources'][dataset]['providers'], 'map')

            p = load_plugin('provider', collection_def)
        except KeyError:
            exception = {
                'code': 'InvalidParameterValue',
                'description': 'collection does not exist'
            }
            headers['Content-type'] = 'application/json'
            LOGGER.error(exception)
            return headers, HTTPStatus.NOT_FOUND, to_json(
                exception, self.pretty_print)
        except ProviderTypeError:
            exception = {
                'code': 'NoApplicableCode',
                'description': 'invalid provider type'
            }
            headers['Content-type'] = 'application/json'
            LOGGER.error(exception)
            return headers, HTTPStatus.BAD_REQUEST, to_json(
                exception, self.pretty_print)
        except ProviderConnectionError:
            exception = {
                'code': 'NoApplicableCode',
                'description': 'connection error (check logs)'
            }
            headers['Content-type'] = 'application/json'
            LOGGER.error(exception)
            return headers, HTTPStatus.INTERNAL_SERVER_ERROR, to_json(
                exception, self.pretty_print)

        query_args['format_'] = request.params.get('f', 'png')
        query_args['style'] = style
        query_args['crs'] = request.params.get('bbox-crs', 4326)
        query_args['transparent'] = request.params.get('transparent', True)

        try:
            query_args['width'] = int(request.params.get('width', 500))
            query_args['height'] = int(request.params.get('height', 300))
        except ValueError:
            exception = {
                'code': 'InvalidParameterValue',
                'description': 'invalid width/height'
            }
            headers['Content-type'] = 'application/json'
            LOGGER.error(exception)
            return headers, HTTPStatus.BAD_REQUEST, to_json(
                exception, self.pretty_print)

        LOGGER.debug('Processing bbox parameter')
        try:
            bbox = request.params.get('bbox').split(',')
            if len(bbox) != 4:
                exception = {
                    'code': 'InvalidParameterValue',
                    'description': 'bbox values should be minx,miny,maxx,maxy'
                }
                headers['Content-type'] = 'application/json'
                LOGGER.error(exception)
                return headers, HTTPStatus.BAD_REQUEST, to_json(
                    exception, self.pretty_print)
        except AttributeError:
            bbox = self.config['resources'][dataset]['extents']['spatial']['bbox']  # noqa
        try:
            query_args['bbox'] = [float(c) for c in bbox]
        except ValueError:
            exception = {
                'code': 'InvalidParameterValue',
                'description': 'bbox values must be numbers'
            }
            headers['Content-type'] = 'application/json'
            LOGGER.error(exception)
            return headers, HTTPStatus.BAD_REQUEST, to_json(
                exception, self.pretty_print)

        LOGGER.debug('Processing datetime parameter')
        datetime_ = request.params.get('datetime')
        try:
            query_args['datetime_'] = validate_datetime(
                self.config['resources'][dataset]['extents'], datetime_)
        except ValueError as err:
            msg = str(err)
            return self.get_exception(
                HTTPStatus.BAD_REQUEST, headers, request.format,
                'InvalidParameterValue', msg)

        LOGGER.debug('Generating map')
        try:
            data = p.query(**query_args)
        except ProviderInvalidQueryError as err:
            exception = {
                'code': 'NoApplicableCode',
                'description': f'query error: {err}'
            }
            LOGGER.error(exception)
            headers['Content-type'] = 'application/json'
            return headers, HTTPStatus.BAD_REQUEST, to_json(
                exception, self.pretty_print)
        except ProviderNoDataError:
            exception = {
                'code': 'NoApplicableCode',
                'description': 'No data found'
            }
            LOGGER.debug(exception)
            headers['Content-type'] = 'application/json'
            return headers, HTTPStatus.NO_CONTENT, to_json(
                exception, self.pretty_print)
        except ProviderQueryError:
            exception = {
                'code': 'NoApplicableCode',
                'description': 'query error (check logs)'
            }
            LOGGER.error(exception)
            headers['Content-type'] = 'application/json'
            return headers, HTTPStatus.INTERNAL_SERVER_ERROR, to_json(
                exception, self.pretty_print)

        mt = collection_def['format']['name']

        if format_ == mt:
            headers['Content-Type'] = collection_def['format']['mimetype']
            return headers, HTTPStatus.OK, data
        elif format_ in [None, 'html']:
            headers['Content-Type'] = collection_def['format']['mimetype']
            return headers, HTTPStatus.OK, data
        else:
            exception = {
                'code': 'InvalidParameterValue',
                'description': 'invalid format parameter'
            }
            LOGGER.error(exception)
            return headers, HTTPStatus.BAD_REQUEST, to_json(
                data, self.pretty_print)

    @gzip
    def get_collection_map_legend(
            self, request: Union[APIRequest, Any],
            dataset, style=None) -> Tuple[dict, int, str]:
        """
        Returns a subset of a collection map legend

        :param request: A request object
        :param dataset: dataset name
        :param style: style name

        :returns: tuple of headers, status code, content
        """

        format_ = 'png'
        headers = request.get_response_headers()

        LOGGER.debug('Processing query parameters')

        LOGGER.debug('Loading provider')
        try:
            collection_def = get_provider_by_type(
                self.config['resources'][dataset]['providers'], 'map')

            p = load_plugin('provider', collection_def)
        except KeyError:
            exception = {
                'code': 'InvalidParameterValue',
                'description': 'collection does not exist'
            }
            LOGGER.error(exception)
            return headers, HTTPStatus.NOT_FOUND, to_json(
                exception, self.pretty_print)
        except ProviderTypeError:
            exception = {
                'code': 'NoApplicableCode',
                'description': 'invalid provider type'
            }
            LOGGER.error(exception)
            return headers, HTTPStatus.BAD_REQUEST, to_json(
                exception, self.pretty_print)
        except ProviderConnectionError:
            exception = {
                'code': 'NoApplicableCode',
                'description': 'connection error (check logs)'
            }
            LOGGER.error(exception)
            return headers, HTTPStatus.INTERNAL_SERVER_ERROR, to_json(
                exception, self.pretty_print)

        LOGGER.debug('Generating legend')
        try:
            data = p.get_legend(style, request.params.get('f', 'png'))
        except ProviderInvalidQueryError as err:
            exception = {
                'code': 'NoApplicableCode',
                'description': f'query error: {err}'
            }
            LOGGER.error(exception)
            return headers, HTTPStatus.BAD_REQUEST, to_json(
                exception, self.pretty_print)
        except ProviderNoDataError:
            exception = {
                'code': 'NoApplicableCode',
                'description': 'No data found'
            }
            LOGGER.debug(exception)
            return headers, HTTPStatus.NO_CONTENT, to_json(
                exception, self.pretty_print)
        except ProviderQueryError:
            exception = {
                'code': 'NoApplicableCode',
                'description': 'query error (check logs)'
            }
            LOGGER.error(exception)
            return headers, HTTPStatus.INTERNAL_SERVER_ERROR, to_json(
                exception, self.pretty_print)

        mt = collection_def['format']['name']

        if format_ == mt:
            headers['Content-Type'] = collection_def['format']['mimetype']
            return headers, HTTPStatus.OK, data
        else:
            exception = {
                'code': 'InvalidParameterValue',
                'description': 'invalid format parameter'
            }
            LOGGER.error(exception)
            return headers, HTTPStatus.BAD_REQUEST, to_json(
                data, self.pretty_print)

    @gzip
    @pre_process
    @jsonldify
    def describe_processes(self, request: Union[APIRequest, Any],
                           process=None) -> Tuple[dict, int, str]:
        """
        Provide processes metadata

        :param request: A request object
        :param process: process identifier, defaults to None to obtain
                        information about all processes

        :returns: tuple of headers, status code, content
        """

        processes = []

        if not request.is_valid():
            return self.get_format_exception(request)
        headers = request.get_response_headers()

        processes_config = filter_dict_by_key_value(self.config['resources'],
                                                    'type', 'process')

        if process is not None:
            if process not in processes_config.keys() or not processes_config:
                msg = 'Identifier not found'
                return self.get_exception(
                    HTTPStatus.NOT_FOUND, headers,
                    request.format, 'NoSuchProcess', msg)

        if processes_config:
            if process is not None:
                relevant_processes = [process]
            else:
                LOGGER.debug('Processing limit parameter')
                try:
                    limit = int(request.params.get('limit'))

                    if limit <= 0:
                        msg = 'limit value should be strictly positive'
                        return self.get_exception(
                            HTTPStatus.BAD_REQUEST, headers, request.format,
                            'InvalidParameterValue', msg)

                    relevant_processes = [*processes_config][:limit]
                except TypeError:
                    LOGGER.debug('returning all processes')
                    relevant_processes = processes_config.keys()
                except ValueError:
                    msg = 'limit value should be an integer'
                    return self.get_exception(
                        HTTPStatus.BAD_REQUEST, headers, request.format,
                        'InvalidParameterValue', msg)

            for key in relevant_processes:
                p = load_plugin('process',
                                processes_config[key]['processor'])

                p2 = l10n.translate_struct(deepcopy(p.metadata),
                                           request.locale)

                if process is None:
                    p2.pop('inputs')
                    p2.pop('outputs')
                    p2.pop('example')

                p2['jobControlOptions'] = ['sync-execute']
                if self.manager.is_async:
                    p2['jobControlOptions'].append('async-execute')

                p2['outputTransmission'] = ['value']
                p2['links'] = p2.get('links', [])

                jobs_url = f"{self.config['server']['url']}/jobs"
                process_url = f"{self.config['server']['url']}/processes/{key}"

                # TODO translation support
                link = {
                    'type': FORMAT_TYPES[F_JSON],
                    'rel': request.get_linkrel(F_JSON),
                    'href': f'{process_url}?f={F_JSON}',
                    'title': 'Process description as JSON',
                    'hreflang': self.default_locale
                }
                p2['links'].append(link)

                link = {
                    'type': FORMAT_TYPES[F_HTML],
                    'rel': request.get_linkrel(F_HTML),
                    'href': f'{process_url}?f={F_HTML}',
                    'title': 'Process description as HTML',
                    'hreflang': self.default_locale
                }
                p2['links'].append(link)

                link = {
                    'type': FORMAT_TYPES[F_HTML],
                    'rel': 'http://www.opengis.net/def/rel/ogc/1.0/job-list',
                    'href': f'{jobs_url}?f={F_HTML}',
                    'title': 'jobs for this process as HTML',
                    'hreflang': self.default_locale
                }
                p2['links'].append(link)

                link = {
                    'type': FORMAT_TYPES[F_JSON],
                    'rel': 'http://www.opengis.net/def/rel/ogc/1.0/job-list',
                    'href': f'{jobs_url}?f={F_JSON}',
                    'title': 'jobs for this process as JSON',
                    'hreflang': self.default_locale
                }
                p2['links'].append(link)

                link = {
                    'type': FORMAT_TYPES[F_JSON],
                    'rel': 'http://www.opengis.net/def/rel/ogc/1.0/execute',
                    'href': f'{process_url}/execution?f={F_JSON}',
                    'title': 'Execution for this process as JSON',
                    'hreflang': self.default_locale
                }
                p2['links'].append(link)

                processes.append(p2)

        if process is not None:
            response = processes[0]
        else:
            process_url = f"{self.config['server']['url']}/processes"
            response = {
                'processes': processes,
                'links': [{
                    'type': FORMAT_TYPES[F_JSON],
                    'rel': request.get_linkrel(F_JSON),
                    'title': 'This document as JSON',
                    'href': f'{process_url}?f={F_JSON}'
                }, {
                    'type': FORMAT_TYPES[F_JSONLD],
                    'rel': request.get_linkrel(F_JSONLD),
                    'title': 'This document as RDF (JSON-LD)',
                    'href': f'{process_url}?f={F_JSONLD}'
                }, {
                    'type': FORMAT_TYPES[F_HTML],
                    'rel': request.get_linkrel(F_HTML),
                    'title': 'This document as HTML',
                    'href': f'{process_url}?f={F_HTML}'
                }]
            }

        if request.format == F_HTML:  # render
            if process is not None:
                response = render_j2_template(self.config,
                                              'processes/process.html',
                                              response, request.locale)
            else:
                response = render_j2_template(self.config,
                                              'processes/index.html', response,
                                              request.locale)

            return headers, HTTPStatus.OK, response

        return headers, HTTPStatus.OK, to_json(response, self.pretty_print)

    @gzip
    @pre_process
    def get_jobs(self, request: Union[APIRequest, Any],
                 job_id=None) -> Tuple[dict, int, str]:
        """
        Get process jobs

        :param request: A request object
        :param job_id: id of job

        :returns: tuple of headers, status code, content
        """

        if not request.is_valid():
            return self.get_format_exception(request)
        headers = request.get_response_headers(SYSTEM_LOCALE)

        if self.manager:
            if job_id is None:
                jobs = sorted(self.manager.get_jobs(),
                              key=lambda k: k['job_start_datetime'],
                              reverse=True)
            else:
                jobs = [self.manager.get_job(job_id)]
        else:
            LOGGER.debug('Process management not configured')
            jobs = []

        serialized_jobs = {
            'jobs': [],
            'links': [{
                'href': f"{self.config['server']['url']}/jobs?f={F_HTML}",
                'rel': request.get_linkrel(F_HTML),
                'type': FORMAT_TYPES[F_HTML],
                'title': 'Jobs list as HTML'
            }, {
                'href': f"{self.config['server']['url']}/jobs?f={F_JSON}",
                'rel': request.get_linkrel(F_JSON),
                'type': FORMAT_TYPES[F_JSON],
                'title': 'Jobs list as JSON'
            }]
        }
        for job_ in jobs:
            job2 = {
                'processID': job_['process_id'],
                'jobID': job_['identifier'],
                'status': job_['status'],
                'message': job_['message'],
                'progress': job_['progress'],
                'parameters': job_.get('parameters'),
                'job_start_datetime': job_['job_start_datetime'],
                'job_end_datetime': job_['job_end_datetime']
            }

            # TODO: translate
            if JobStatus[job_['status']] in (
               JobStatus.successful, JobStatus.running, JobStatus.accepted):

                job_result_url = f"{self.config['server']['url']}/jobs/{job_['identifier']}/results"  # noqa

                job2['links'] = [{
                    'href': f'{job_result_url}?f={F_HTML}',
                    'rel': 'about',
                    'type': FORMAT_TYPES[F_HTML],
                    'title': f'results of job {job_id} as HTML'
                }, {
                    'href': f'{job_result_url}?f={F_JSON}',
                    'rel': 'about',
                    'type': FORMAT_TYPES[F_JSON],
                    'title': f'results of job {job_id} as JSON'
                }]

                if job_['mimetype'] not in (FORMAT_TYPES[F_JSON],
                                            FORMAT_TYPES[F_HTML]):
                    job2['links'].append({
                        'href': job_result_url,
                        'rel': 'about',
                        'type': job_['mimetype'],
                        'title': f"results of job {job_id} as {job_['mimetype']}"  # noqa
                    })

            serialized_jobs['jobs'].append(job2)

        if job_id is None:
            j2_template = 'jobs/index.html'
        else:
            serialized_jobs = serialized_jobs['jobs'][0]
            j2_template = 'jobs/job.html'

        if request.format == F_HTML:
            data = {
                'jobs': serialized_jobs,
                'now': datetime.now(timezone.utc).strftime(DATETIME_FORMAT)
            }
            response = render_j2_template(self.config, j2_template, data,
                                          request.locale)
            return headers, HTTPStatus.OK, response

        return headers, HTTPStatus.OK, to_json(serialized_jobs,
                                               self.pretty_print)

    @gzip
    @pre_process
    def execute_process(self, request: Union[APIRequest, Any],
                        process_id) -> Tuple[dict, int, str]:
        """
        Execute process

        :param request: A request object
        :param process_id: id of process

        :returns: tuple of headers, status code, content
        """

        if not request.is_valid():
            return self.get_format_exception(request)

        # Responses are always in US English only
        headers = request.get_response_headers(SYSTEM_LOCALE)

        processes_config = filter_dict_by_key_value(
            self.config['resources'], 'type', 'process'
        )
        if process_id not in processes_config:
            msg = 'identifier not found'
            return self.get_exception(
                HTTPStatus.NOT_FOUND, headers,
                request.format, 'NoSuchProcess', msg)

        if not self.manager:
            msg = 'Process manager is undefined'
            return self.get_exception(
                HTTPStatus.INTERNAL_SERVER_ERROR, headers,
                request.format, 'NoApplicableCode', msg)

        process = load_plugin('process',
                              processes_config[process_id]['processor'])

        data = request.data
        if not data:
            # TODO not all processes require input, e.g. time-dependent or
            #      random value generators
            msg = 'missing request data'
            return self.get_exception(
                HTTPStatus.BAD_REQUEST, headers, request.format,
                'MissingParameterValue', msg)

        try:
            # Parse bytes data, if applicable
            data = data.decode()
            LOGGER.debug(data)
        except (UnicodeDecodeError, AttributeError):
            pass

        try:
            data = json.loads(data)
        except (json.decoder.JSONDecodeError, TypeError) as err:
            # Input does not appear to be valid JSON
            LOGGER.error(err)
            msg = 'invalid request data'
            return self.get_exception(
                HTTPStatus.BAD_REQUEST, headers, request.format,
                'InvalidParameterValue', msg)

        data_dict = data.get('inputs', {})
        LOGGER.debug(data_dict)

        job_id = data.get("job_id", str(uuid.uuid1()))
        url = f"{self.config['server']['url']}/jobs/{job_id}"

        headers['Location'] = url

        is_async = data.get('mode', 'auto') == 'async'
        if is_async:
            LOGGER.debug('Asynchronous request mode detected')

        if is_async and not self.manager.is_async:
            LOGGER.debug('async manager not configured/enabled')
            is_async = False

        try:
            LOGGER.debug('Executing process')
            mime_type, outputs, status = self.manager.execute_process(
                process, job_id, data_dict, is_async)
        except ProcessorExecuteError as err:
            LOGGER.error(err)
            msg = 'Processing error'
            return self.get_exception(
                HTTPStatus.INTERNAL_SERVER_ERROR, headers,
                request.format, 'NoApplicableCode', msg)

        response = {}
        if status == JobStatus.failed:
            response = outputs

        if data.get('response', 'raw') == 'raw':
            headers['Content-Type'] = mime_type
            response = outputs

        elif status != JobStatus.failed and not is_async:
            response['outputs'] = [outputs]

        if is_async:
            http_status = HTTPStatus.CREATED
        else:
            http_status = HTTPStatus.OK

        if mime_type == 'application/json':
            response2 = to_json(response, self.pretty_print)
        else:
            response2 = response

        return headers, http_status, response2

    @gzip
    @pre_process
    def get_job_result(self, request: Union[APIRequest, Any],
                       job_id) -> Tuple[dict, int, str]:
        """
        Get result of job (instance of a process)

        :param request: A request object
        :param job_id: ID of job

        :returns: tuple of headers, status code, content
        """

        if not request.is_valid():
            return self.get_format_exception(request)
        headers = request.get_response_headers(SYSTEM_LOCALE)

        job = self.manager.get_job(job_id)

        if not job:
            msg = 'job not found'
            return self.get_exception(HTTPStatus.NOT_FOUND, headers,
                                      request.format, 'NoSuchJob', msg)

        status = JobStatus[job['status']]

        if status == JobStatus.running:
            msg = 'job still running'
            return self.get_exception(
                HTTPStatus.NOT_FOUND, headers,
                request.format, 'ResultNotReady', msg)

        elif status == JobStatus.accepted:
            # NOTE: this case is not mentioned in the specification
            msg = 'job accepted but not yet running'
            return self.get_exception(
                HTTPStatus.NOT_FOUND, headers,
                request.format, 'ResultNotReady', msg)

        elif status == JobStatus.failed:
            msg = 'job failed'
            return self.get_exception(
                HTTPStatus.BAD_REQUEST, headers, request.format,
                'InvalidParameterValue', msg)

        mimetype, job_output = self.manager.get_job_result(job_id)

        if mimetype not in (None, FORMAT_TYPES[F_JSON]):
            headers['Content-Type'] = mimetype
            content = job_output
        else:
            if request.format == F_JSON:
                content = json.dumps(job_output, sort_keys=True, indent=4,
                                     default=json_serial)
            else:
                # HTML
                data = {
                    'job': {'id': job_id},
                    'result': job_output
                }
                content = render_j2_template(
                    self.config, 'jobs/results/index.html',
                    data, request.locale)

        return headers, HTTPStatus.OK, content

    def delete_job(self, job_id) -> Tuple[dict, int, str]:
        """
        Delete a process job

        :param job_id: job identifier

        :returns: tuple of headers, status code, content
        """

        success = self.manager.delete_job(job_id)

        if not success:
            http_status = HTTPStatus.NOT_FOUND
            response = {
                'code': 'NoSuchJob',
                'description': 'Job identifier not found'
            }
        else:
            http_status = HTTPStatus.OK
            jobs_url = f"{self.config['server']['url']}/jobs"

            response = {
                'jobID': job_id,
                'status': JobStatus.dismissed.value,
                'message': 'Job dismissed',
                'progress': 100,
                'links': [{
                    'href': jobs_url,
                    'rel': 'up',
                    'type': FORMAT_TYPES[F_JSON],
                    'title': 'The job list for the current process'
                }]
            }

        LOGGER.info(response)
        # TODO: this response does not have any headers
        return {}, http_status, response

    @gzip
    @pre_process
    def get_collection_edr_query(
            self, request: Union[APIRequest, Any],
            dataset, instance, query_type) -> Tuple[dict, int, str]:
        """
        Queries collection EDR

        :param request: APIRequest instance with query params
        :param dataset: dataset name
        :param instance: instance name
        :param query_type: EDR query type

        :returns: tuple of headers, status code, content
        """

        if not request.is_valid(PLUGINS['formatter'].keys()):
            return self.get_format_exception(request)
        headers = request.get_response_headers(self.default_locale)

        collections = filter_dict_by_key_value(self.config['resources'],
                                               'type', 'collection')

        if dataset not in collections.keys():
            msg = 'Collection not found'
            return self.get_exception(
                HTTPStatus.NOT_FOUND, headers, request.format, 'NotFound', msg)

        LOGGER.debug('Processing query parameters')

        LOGGER.debug('Processing datetime parameter')
        datetime_ = request.params.get('datetime')
        try:
            datetime_ = validate_datetime(collections[dataset]['extents'],
                                          datetime_)
        except ValueError as err:
            msg = str(err)
            return self.get_exception(
                HTTPStatus.BAD_REQUEST, headers, request.format,
                'InvalidParameterValue', msg)

        LOGGER.debug('Processing parameter-name parameter')
        parameternames = request.params.get('parameter-name') or []
        if isinstance(parameternames, str):
            parameternames = parameternames.split(',')

        bbox = None
        if query_type == 'cube':
            LOGGER.debug('Processing cube bbox')
            try:
                bbox = validate_bbox(request.params.get('bbox'))
                if not bbox:
                    raise ValueError('bbox parameter required by cube queries')
            except ValueError as err:
                return self.get_exception(
                    HTTPStatus.BAD_REQUEST, headers, request.format,
                    'InvalidParameterValue', str(err))

        LOGGER.debug('Processing coords parameter')
        wkt = request.params.get('coords')

        if wkt:
            try:
                wkt = shapely_loads(wkt)
            except WKTReadingError:
                msg = 'invalid coords parameter'
                return self.get_exception(
                    HTTPStatus.BAD_REQUEST, headers, request.format,
                    'InvalidParameterValue', msg)
        elif query_type != 'cube':
            msg = 'missing coords parameter'
            return self.get_exception(
                HTTPStatus.BAD_REQUEST, headers, request.format,
                'InvalidParameterValue', msg)

        within = within_units = None
        if query_type == 'radius':
            LOGGER.debug('Processing within / within-units parameters')
            within = request.params.get('within')
            within_units = request.params.get('within-units')

        LOGGER.debug('Processing z parameter')
        z = request.params.get('z')

        LOGGER.debug('Loading provider')
        try:
            p = load_plugin('provider', get_provider_by_type(
                collections[dataset]['providers'], 'edr'))
        except ProviderTypeError:
            msg = 'invalid provider type'
            return self.get_exception(
                HTTPStatus.INTERNAL_SERVER_ERROR, headers,
                request.format, 'NoApplicableCode', msg)
        except ProviderConnectionError:
            msg = 'connection error (check logs)'
            return self.get_exception(
                HTTPStatus.INTERNAL_SERVER_ERROR, headers,
                request.format, 'NoApplicableCode', msg)
        except ProviderQueryError:
            msg = 'query error (check logs)'
            return self.get_exception(
                HTTPStatus.INTERNAL_SERVER_ERROR, headers,
                request.format, 'NoApplicableCode', msg)

        if instance is not None and not p.get_instance(instance):
            msg = 'Invalid instance identifier'
            return self.get_exception(
                HTTPStatus.BAD_REQUEST, headers,
                request.format, 'InvalidParameterValue', msg)

        if query_type not in p.get_query_types():
            msg = 'Unsupported query type'
            return self.get_exception(
                HTTPStatus.BAD_REQUEST, headers, request.format,
                'InvalidParameterValue', msg)

        if parameternames and not any((fld['id'] in parameternames)
                                      for fld in p.get_fields()['field']):
            msg = 'Invalid parameter-name'
            return self.get_exception(
                HTTPStatus.BAD_REQUEST, headers, request.format,
                'InvalidParameterValue', msg)

        query_args = dict(
            query_type=query_type,
            instance=instance,
            format_=request.format,
            datetime_=datetime_,
            select_properties=parameternames,
            wkt=wkt,
            z=z,
            bbox=bbox,
            within=within,
            within_units=within_units,
            limit=int(self.config['server']['limit'])
        )

        try:
            data = p.query(**query_args)
        except ProviderNoDataError:
            msg = 'No data found'
            return self.get_exception(
                HTTPStatus.NO_CONTENT, headers, request.format, 'NoMatch', msg)
        except ProviderQueryError:
            msg = 'query error (check logs)'
            return self.get_exception(
                HTTPStatus.INTERNAL_SERVER_ERROR, headers, request.format,
                'NoApplicableCode', msg)
        except ProviderRequestEntityTooLargeError as err:
            return self.get_exception(
                HTTPStatus.REQUEST_ENTITY_TOO_LARGE, headers, request.format,
                'NoApplicableCode', str(err))

        if request.format == F_HTML:  # render
            content = render_j2_template(self.config,
                                         'collections/edr/query.html', data,
                                         self.default_locale)
        else:
            content = to_json(data, self.pretty_print)

        return headers, HTTPStatus.OK, content

    @gzip
    @pre_process
    @jsonldify
    def get_stac_root(
            self, request: Union[APIRequest, Any]) -> Tuple[dict, int, str]:
        """
        Provide STAC root page

        :param request: APIRequest instance with query params

        :returns: tuple of headers, status code, content
        """

        if not request.is_valid():
            return self.get_format_exception(request)
        headers = request.get_response_headers()

        id_ = 'pygeoapi-stac'
        stac_version = '1.0.0-rc.2'
        stac_url = os.path.join(self.config['server']['url'], 'stac')

        content = {
            'id': id_,
            'type': 'Catalog',
            'stac_version': stac_version,
            'title': l10n.translate(
                self.config['metadata']['identification']['title'],
                request.locale),
            'description': l10n.translate(
                self.config['metadata']['identification']['description'],
                request.locale),
            'links': []
        }

        stac_collections = filter_dict_by_key_value(self.config['resources'],
                                                    'type', 'stac-collection')

        for key, value in stac_collections.items():
            content['links'].append({
                'rel': 'child',
                'href': f'{stac_url}/{key}?f={F_JSON}',
                'type': FORMAT_TYPES[F_JSON]
            })
            content['links'].append({
                'rel': 'child',
                'href': f'{stac_url}/{key}',
                'type': FORMAT_TYPES[F_HTML]
            })

        if request.format == F_HTML:  # render
            content = render_j2_template(self.config, 'stac/collection.html',
                                         content, request.locale)
            return headers, HTTPStatus.OK, content

        return headers, HTTPStatus.OK, to_json(content, self.pretty_print)

    @gzip
    @pre_process
    @jsonldify
    def get_stac_path(self, request: Union[APIRequest, Any],
                      path) -> Tuple[dict, int, str]:
        """
        Provide STAC resource path

        :param request: APIRequest instance with query params

        :returns: tuple of headers, status code, content
        """

        if not request.is_valid():
            return self.get_format_exception(request)
        headers = request.get_response_headers()

        dataset = None
        LOGGER.debug(f'Path: {path}')
        dir_tokens = path.split('/')
        if dir_tokens:
            dataset = dir_tokens[0]

        stac_collections = filter_dict_by_key_value(self.config['resources'],
                                                    'type', 'stac-collection')

        if dataset not in stac_collections:
            msg = 'Collection not found'
            return self.get_exception(HTTPStatus.NOT_FOUND, headers,
                                      request.format, 'NotFound', msg)

        LOGGER.debug('Loading provider')
        try:
            p = load_plugin('provider', get_provider_by_type(
                stac_collections[dataset]['providers'], 'stac'))
        except ProviderConnectionError as err:
            LOGGER.error(err)
            msg = 'connection error (check logs)'
            return self.get_exception(
                HTTPStatus.INTERNAL_SERVER_ERROR, headers,
                request.format, 'NoApplicableCode', msg)

        id_ = f'{dataset}-stac'
        stac_version = '1.0.0-rc.2'

        content = {
            'id': id_,
            'type': 'Catalog',
            'stac_version': stac_version,
            'description': l10n.translate(
                stac_collections[dataset]['description'], request.locale),
            'links': []
        }
        try:
            stac_data = p.get_data_path(
                os.path.join(self.config['server']['url'], 'stac'),
                path,
                path.replace(dataset, '', 1)
            )
        except ProviderNotFoundError as err:
            LOGGER.error(err)
            msg = 'resource not found'
            return self.get_exception(HTTPStatus.NOT_FOUND, headers,
                                      request.format, 'NotFound', msg)
        except Exception as err:
            LOGGER.error(err)
            msg = 'data query error'
            return self.get_exception(
                HTTPStatus.INTERNAL_SERVER_ERROR, headers,
                request.format, 'NoApplicableCode', msg)

        if isinstance(stac_data, dict):
            content.update(stac_data)
            content['links'].extend(stac_collections[dataset]['links'])

            if request.format == F_HTML:  # render
                content['path'] = path
                if 'assets' in content:  # item view
                    content = render_j2_template(self.config,
                                                 'stac/item.html',
                                                 content, request.locale)
                else:
                    content = render_j2_template(self.config,
                                                 'stac/catalog.html',
                                                 content, request.locale)

                return headers, HTTPStatus.OK, content

            return headers, HTTPStatus.OK, to_json(content, self.pretty_print)

        else:  # send back file
            headers.pop('Content-Type', None)
            return headers, HTTPStatus.OK, stac_data

    def get_exception(self, status, headers, format_, code,
                      description) -> Tuple[dict, int, str]:
        """
        Exception handler

        :param status: HTTP status code
        :param headers: dict of HTTP response headers
        :param format_: format string
        :param code: OGC API exception code
        :param description: OGC API exception code

        :returns: tuple of headers, status, and message
        """

        LOGGER.error(description)
        exception = {
            'code': code,
            'description': description
        }

        if format_ == F_HTML:
            headers['Content-Type'] = FORMAT_TYPES[F_HTML]
            content = render_j2_template(
                self.config, 'exception.html', exception, SYSTEM_LOCALE)
        else:
            content = to_json(exception, self.pretty_print)

        return headers, status, content

    def get_format_exception(self, request) -> Tuple[dict, int, str]:
        """
        Returns a format exception.

        :param request: An APIRequest instance.

        :returns: tuple of (headers, status, message)
        """

        # Content-Language is in the system locale (ignore language settings)
        headers = request.get_response_headers(SYSTEM_LOCALE)
        msg = f'Invalid format: {request.format}'
        return self.get_exception(
            HTTPStatus.BAD_REQUEST, headers,
            request.format, 'InvalidParameterValue', msg)

    def get_collections_url(self):
        return f"{self.config['server']['url']}/collections"

    @staticmethod
    def _create_crs_transform_wkt(
        config: dict,
        query_crs_uri: Optional[str] = None,
    ) -> Union[None, CrsTransformWkt]:
        """Create a `CrsTransformWkt` instance based on provider config and
        *crs* query parameter.

        :param config: Provider config dictionary.
        :type config: dict
        :param query_crs_uri: Uniform resource identifier of the coordinate
            reference system (CRS) specified in query parameter (if specified).
        :type query_crs_uri: str, optional

        :raises ValueError: Error raised if the CRS specified in the query
            parameter is not in the list of supported CRSs of the provider.
        :raises `CRSError`: Error raised if no CRS could be identified from the
            query *crs* parameter (URI).

        :returns: `CrsTransformWkt` instance if the CRS specified in query
            parameter differs from the storage CRS, else `None`.
        :rtype: Union[None, CrsTransformWkt]
        """
        if not query_crs_uri:
            LOGGER.debug('crs query parameter unspecified')
            return None
        supported_crs_list = get_supported_crs_list(config, DEFAULT_CRS_LIST)
        # Check that the crs specified by the query parameter is supported.
        if query_crs_uri not in supported_crs_list:
            raise ValueError(
                f'CRS {query_crs_uri!r} not supported for this '
                'collection. List of supported CRSs: '
                f'{", ".join(supported_crs_list)}.'
            )
        crs_out = get_crs_from_uri(query_crs_uri)
        # Get storage/default CRS for colelction.
        storage_crs_uri = config.get('storage_crs', DEFAULT_STORAGE_CRS)
        storage_crs = get_crs_from_uri(storage_crs_uri)
        # Check if the crs specified in query parameter differs from the
        # storage crs.
        if str(storage_crs) != str(crs_out):
            LOGGER.debug(
                f'CRS transformation: {storage_crs} -> {crs_out}'
            )
            return CrsTransformWkt(
                source_crs_wkt=storage_crs.to_wkt(),
                target_crs_wkt=crs_out.to_wkt(),
            )
        else:
            LOGGER.debug('No CRS transformation')
            return None

    @staticmethod
    def _set_content_crs_header(
        headers: dict,
        config: dict,
        query_crs_uri: Optional[str] = None,
    ):
        """Set the *Content-Crs* header in responses from providers of Feature
        type.

        :param headers: Response headers dictionary.
        :type headers: dict
        :param config: Provider config dictionary.
        :type config: dict
        :param query_crs_uri: Uniform resource identifier of the coordinate
            reference system specified in query parameter (if specified).
        :type query_crs_uri: str, optional
        """
        if query_crs_uri:
            content_crs_uri = query_crs_uri
        else:
            content_crs_uri = config.get('storage_crs', DEFAULT_STORAGE_CRS)
        headers['Content-Crs'] = f'<{content_crs_uri}>'


def validate_bbox(value=None) -> list:
    """
    Helper function to validate bbox parameter

    :param value: `list` of minx, miny, maxx, maxy

    :returns: bbox as `list` of `float` values
    """

    if value is None:
        LOGGER.debug('bbox is empty')
        return []

    bbox = value.split(',')

    if len(bbox) not in [4, 6]:
        msg = 'bbox should be either 4 values (minx,miny,maxx,maxy) ' \
              'or 6 values (minx,miny,minz,maxx,maxy,maxz)'
        LOGGER.debug(msg)
        raise ValueError(msg)

    try:
        bbox = [float(c) for c in bbox]
    except ValueError as err:
        msg = 'bbox values must be numbers'
        err.args = (msg,)
        LOGGER.debug(msg)
        raise

    if (len(bbox) == 4 and bbox[1] > bbox[3]) \
            or (len(bbox) == 6 and bbox[1] > bbox[4]):
        msg = 'miny should be less than maxy'
        LOGGER.debug(msg)
        raise ValueError(msg)

    if (len(bbox) == 4 and bbox[0] > bbox[2]) \
            or (len(bbox) == 6 and bbox[0] > bbox[3]):
        msg = 'minx is greater than maxx (possibly antimeridian bbox)'
        LOGGER.debug(msg)

    if len(bbox) == 6 and bbox[2] > bbox[5]:
        msg = 'minz should be less than maxz'
        LOGGER.debug(msg)
        raise ValueError(msg)

    return bbox


def validate_datetime(resource_def, datetime_=None) -> str:
    """
    Helper function to validate temporal parameter

    :param resource_def: `dict` of configuration resource definition
    :param datetime_: `str` of datetime parameter

    :returns: `str` of datetime input, if valid
    """

    # TODO: pass datetime to query as a `datetime` object
    # we would need to ensure partial dates work accordingly
    # as well as setting '..' values to `None` so that underlying
    # providers can just assume a `datetime.datetime` object
    #
    # NOTE: needs testing when passing partials from API to backend

    datetime_invalid = False

    if datetime_ is not None and 'temporal' in resource_def:

        dateparse_begin = partial(dateparse, default=datetime.min)
        dateparse_end = partial(dateparse, default=datetime.max)
        unix_epoch = datetime(1970, 1, 1, 0, 0, 0)
        dateparse_ = partial(dateparse, default=unix_epoch)

        te = resource_def['temporal']

        try:
            if te['begin'] is not None and te['begin'].tzinfo is None:
                te['begin'] = te['begin'].replace(tzinfo=pytz.UTC)
            if te['end'] is not None and te['end'].tzinfo is None:
                te['end'] = te['end'].replace(tzinfo=pytz.UTC)
        except AttributeError:
            msg = 'Configured times should be RFC3339'
            LOGGER.error(msg)
            raise ValueError(msg)

        if '/' in datetime_:  # envelope
            LOGGER.debug('detected time range')
            LOGGER.debug('Validating time windows')

            # normalize "" to ".." (actually changes datetime_)
            datetime_ = re.sub(r'^/', '../', datetime_)
            datetime_ = re.sub(r'/$', '/..', datetime_)

            datetime_begin, datetime_end = datetime_.split('/')
            if datetime_begin != '..':
                datetime_begin = dateparse_begin(datetime_begin)
                if datetime_begin.tzinfo is None:
                    datetime_begin = datetime_begin.replace(
                        tzinfo=pytz.UTC)

            if datetime_end != '..':
                datetime_end = dateparse_end(datetime_end)
                if datetime_end.tzinfo is None:
                    datetime_end = datetime_end.replace(tzinfo=pytz.UTC)

            datetime_invalid = any([
                (te['end'] is not None and datetime_begin != '..' and
                    datetime_begin > te['end']),
                (te['begin'] is not None and datetime_end != '..' and
                    datetime_end < te['begin'])
            ])

        else:  # time instant
            LOGGER.debug('detected time instant')
            datetime__ = dateparse_(datetime_)
            if datetime__ != '..':
                if datetime__.tzinfo is None:
                    datetime__ = datetime__.replace(tzinfo=pytz.UTC)
            datetime_invalid = any([
                (te['begin'] is not None and datetime__ != '..' and
                    datetime__ < te['begin']),
                (te['end'] is not None and datetime__ != '..' and
                    datetime__ > te['end'])
            ])

    if datetime_invalid:
        msg = 'datetime parameter out of range'
        LOGGER.debug(msg)
        raise ValueError(msg)

    return datetime_


def validate_subset(value: str) -> dict:
    """
    Helper function to validate subset parameter

    :param value: `subset` parameter

    :returns: dict of axis/values
    """

    subsets = {}

    for s in value.split(','):
        LOGGER.debug(f'Processing subset {s}')
        m = re.search(r'(.*)\((.*)\)', s)
        subset_name, values = m.group(1, 2)

        if '"' in values:
            LOGGER.debug('Values are strings')
            if values.count('"') % 2 != 0:
                msg = 'Invalid format: subset should be like axis("min"[:"max"])'  # noqa
                LOGGER.error(msg)
                raise ValueError(msg)
            try:
                LOGGER.debug('Value is an interval')
                m = re.search(r'"(\S+)":"(\S+)"', values)
                values = list(m.group(1, 2))
            except AttributeError:
                LOGGER.debug('Value is point')
                m = re.search(r'"(.*)"', values)
                values = [m.group(1)]
        else:
            LOGGER.debug('Values are numbers')
            try:
                LOGGER.debug('Value is an interval')
                m = re.search(r'(\S+):(\S+)', values)
                values = list(m.group(1, 2))
            except AttributeError:
                LOGGER.debug('Value is point')
                values = [values]

        subsets[subset_name] = list(map(get_typed_value, values))

    return subsets<|MERGE_RESOLUTION|>--- conflicted
+++ resolved
@@ -51,8 +51,6 @@
 import urllib.parse
 import uuid
 
-from pyproj.exceptions import CRSError
-
 from dateutil.parser import parse as dateparse
 from pygeofilter.parsers.ecql import parse as parse_ecql_text
 from pygeofilter.parsers.cql_json import parse as parse_cql_json
@@ -79,19 +77,12 @@
                                     ProviderTilesetIdNotFoundError)
 from pygeoapi.models.cql import CQLModel
 from pygeoapi.util import (dategetter, DATETIME_FORMAT,
-<<<<<<< HEAD
                            filter_dict_by_key_value, get_provider_by_type,
                            get_provider_default, get_typed_value, JobStatus,
                            json_serial, render_j2_template, str2bool,
                            TEMPLATES, to_json, get_supported_crs_list,
-                           get_crs_from_uri, CrsTransformWkt)
-=======
-                           filter_dict_by_key_value, get_supported_crs_list,
-                           get_provider_by_type, get_provider_default,
-                           get_typed_value, JobStatus, json_serial,
-                           render_j2_template, str2bool,
-                           transform_bbox, TEMPLATES, to_json)
->>>>>>> 59fdf9d7
+                           get_crs_from_uri, CrsTransformWkt, transform_bbox)
+
 
 from pygeoapi.models.provider.base import TilesMetadataFormat
 
@@ -1348,13 +1339,8 @@
         headers = request.get_response_headers(SYSTEM_LOCALE)
 
         properties = []
-<<<<<<< HEAD
-        reserved_fieldnames = ['bbox', 'crs', 'f', 'lang', 'limit', 'offset',
-                               'resulttype', 'datetime', 'sortby',
-=======
         reserved_fieldnames = ['bbox', 'bbox-crs', 'crs', 'f', 'lang', 'limit',
                                'offset', 'resulttype', 'datetime', 'sortby',
->>>>>>> 59fdf9d7
                                'properties', 'skipGeometry', 'q',
                                'filter', 'filter-lang']
 
@@ -1465,7 +1451,6 @@
                 HTTPStatus.INTERNAL_SERVER_ERROR, headers, request.format,
                 'NoApplicableCode', msg)
 
-<<<<<<< HEAD
         crs_transform_wkt = None
         if provider_type == 'feature':
             # crs query parameter is only available for OGC API - Features
@@ -1482,7 +1467,7 @@
                     HTTPStatus.BAD_REQUEST, headers, request.format,
                     'InvalidParameterValue', msg)
             self._set_content_crs_header(headers, provider_def, query_crs_uri)
-=======
+
         LOGGER.debug('Processing bbox-crs parameter')
         bbox_crs = request.params.get('bbox-crs')
         if bbox_crs is not None:
@@ -1515,7 +1500,6 @@
                 return self.get_exception(
                     HTTPStatus.BAD_REQUEST, headers, request.format,
                     'NoApplicableCode', str(e))
->>>>>>> 59fdf9d7
 
         LOGGER.debug('processing property parameters')
         for k, v in request.params.items():
