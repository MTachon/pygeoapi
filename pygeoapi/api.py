# =================================================================
#
# Authors: Tom Kralidis <tomkralidis@gmail.com>
#          Francesco Bartoli <xbartolone@gmail.com>
#          Sander Schaminee <sander.schaminee@geocat.net>
#          John A Stevenson <jostev@bgs.ac.uk>
#          Colin Blackburn <colb@bgs.ac.uk>
#
# Copyright (c) 2023 Tom Kralidis
# Copyright (c) 2022 Francesco Bartoli
# Copyright (c) 2022 John A Stevenson and Colin Blackburn
#
# Permission is hereby granted, free of charge, to any person
# obtaining a copy of this software and associated documentation
# files (the "Software"), to deal in the Software without
# restriction, including without limitation the rights to use,
# copy, modify, merge, publish, distribute, sublicense, and/or sell
# copies of the Software, and to permit persons to whom the
# Software is furnished to do so, subject to the following
# conditions:
#
# The above copyright notice and this permission notice shall be
# included in all copies or substantial portions of the Software.
#
# THE SOFTWARE IS PROVIDED "AS IS", WITHOUT WARRANTY OF ANY KIND,
# EXPRESS OR IMPLIED, INCLUDING BUT NOT LIMITED TO THE WARRANTIES
# OF MERCHANTABILITY, FITNESS FOR A PARTICULAR PURPOSE AND
# NONINFRINGEMENT. IN NO EVENT SHALL THE AUTHORS OR COPYRIGHT
# HOLDERS BE LIABLE FOR ANY CLAIM, DAMAGES OR OTHER LIABILITY,
# WHETHER IN AN ACTION OF CONTRACT, TORT OR OTHERWISE, ARISING
# FROM, OUT OF OR IN CONNECTION WITH THE SOFTWARE OR THE USE OR
# OTHER DEALINGS IN THE SOFTWARE.
#
# =================================================================
""" Root level code of pygeoapi, parsing content provided by web framework.
Returns content from plugins and sets responses.
"""

import asyncio
from collections import OrderedDict
from copy import deepcopy
from datetime import datetime, timezone
from functools import partial
from gzip import compress
from http import HTTPStatus
import json
import logging
import os
import re
from typing import Any, Tuple, Union
import urllib.parse
import uuid

from pyproj.exceptions import CRSError

from dateutil.parser import parse as dateparse
from pygeofilter.parsers.ecql import parse as parse_ecql_text
from pygeofilter.parsers.cql_json import parse as parse_cql_json
import pytz
from shapely.errors import WKTReadingError
from shapely.wkt import loads as shapely_loads

from pygeoapi import __version__, l10n
from pygeoapi.formatter.base import FormatterSerializationError
from pygeoapi.linked_data import (geojson2jsonld, jsonldify,
                                  jsonldify_collection)
from pygeoapi.log import setup_logger
from pygeoapi.process.base import ProcessorExecuteError
from pygeoapi.plugin import load_plugin, PLUGINS
from pygeoapi.provider.base import (
    ProviderGenericError, ProviderConnectionError, ProviderNotFoundError,
    ProviderInvalidDataError, ProviderInvalidQueryError, ProviderNoDataError,
    ProviderQueryError, ProviderItemNotFoundError, ProviderTypeError,
    ProviderRequestEntityTooLargeError)

from pygeoapi.provider.tile import (ProviderTileNotFoundError,
                                    ProviderTileQueryError,
                                    ProviderTilesetIdNotFoundError)
from pygeoapi.models.cql import CQLModel
<<<<<<< HEAD
from pygeoapi.util import (dategetter, DATETIME_FORMAT,
                           filter_dict_by_key_value, get_supported_crs_list,
                           get_provider_by_type, get_provider_default,
                           get_typed_value, JobStatus, json_serial,
                           render_j2_template, str2bool,
                           transform_bbox, TEMPLATES, to_json)
=======
from pygeoapi.util import (dategetter, DATETIME_FORMAT, UrlPrefetcher,
                           filter_dict_by_key_value, get_provider_by_type,
                           get_provider_default, get_typed_value, JobStatus,
                           json_serial, render_j2_template, str2bool,
                           TEMPLATES, to_json)
>>>>>>> 91051e5d

from pygeoapi.models.provider.base import TilesMetadataFormat

LOGGER = logging.getLogger(__name__)

#: Return headers for requests (e.g:X-Powered-By)
HEADERS = {
    'Content-Type': 'application/json',
    'X-Powered-By': f'pygeoapi {__version__}'
}

CHARSET = ['utf-8']
F_JSON = 'json'
F_HTML = 'html'
F_JSONLD = 'jsonld'
F_GZIP = 'gzip'
F_PNG = 'png'
F_MVT = 'mvt'

#: Formats allowed for ?f= requests (order matters for complex MIME types)
FORMAT_TYPES = OrderedDict((
    (F_HTML, 'text/html'),
    (F_JSONLD, 'application/ld+json'),
    (F_JSON, 'application/json'),
    (F_PNG, 'image/png'),
    (F_MVT, 'application/vnd.mapbox-vector-tile')
))

#: Locale used for system responses (e.g. exceptions)
SYSTEM_LOCALE = l10n.Locale('en', 'US')

CONFORMANCE = {
    'common': [
        'http://www.opengis.net/spec/ogcapi-common-1/1.0/conf/core',
        'http://www.opengis.net/spec/ogcapi-common-2/1.0/conf/collections'
    ],
    'feature': [
        'http://www.opengis.net/spec/ogcapi-features-1/1.0/conf/core',
        'http://www.opengis.net/spec/ogcapi-features-1/1.0/req/oas30',
        'http://www.opengis.net/spec/ogcapi-features-1/1.0/conf/html',
        'http://www.opengis.net/spec/ogcapi-features-1/1.0/conf/geojson',
        'http://www.opengis.net/spec/ogcapi-features-2/1.0/conf/crs',
        'http://www.opengis.net/spec/ogcapi-features-4/1.0/conf/create-replace-delete'  # noqa
    ],
    'coverage': [
        'http://www.opengis.net/spec/ogcapi-coverages-1/1.0/conf/core',
        'http://www.opengis.net/spec/ogcapi-coverages-1/1.0/conf/oas30',
        'http://www.opengis.net/spec/ogcapi-coverages-1/1.0/conf/html',
        'http://www.opengis.net/spec/ogcapi-coverages-1/1.0/conf/geodata-coverage',  # noqa
        'http://www.opengis.net/spec/ogcapi-coverages-1/1.0/conf/coverage-subset',  # noqa
        'http://www.opengis.net/spec/ogcapi-coverages-1/1.0/conf/coverage-rangesubset',  # noqa
        'http://www.opengis.net/spec/ogcapi-coverages-1/1.0/conf/coverage-bbox',  # noqa
        'http://www.opengis.net/spec/ogcapi-coverages-1/1.0/conf/coverage-datetime'  # noqa
    ],
    'map': [
        'http://www.opengis.net/spec/ogcapi-maps-1/1.0/conf/core'
    ],
    'tile': [
        'http://www.opengis.net/spec/ogcapi-tiles-1/1.0/conf/core'
    ],
    'record': [
        'http://www.opengis.net/spec/ogcapi-records-1/1.0/conf/core',
        'http://www.opengis.net/spec/ogcapi-records-1/1.0/conf/sorting',
        'http://www.opengis.net/spec/ogcapi-records-1/1.0/conf/opensearch',
        'http://www.opengis.net/spec/ogcapi-records-1/1.0/conf/json',
        'http://www.opengis.net/spec/ogcapi-records-1/1.0/conf/html'
    ],
    'process': [
        'http://www.opengis.net/spec/ogcapi-processes-1/1.0/conf/ogc-process-description', # noqa
        'http://www.opengis.net/spec/ogcapi-processes-1/1.0/conf/core',
        'http://www.opengis.net/spec/ogcapi-processes-1/1.0/conf/json',
        'http://www.opengis.net/spec/ogcapi-processes-1/1.0/conf/oas30'
    ],
    'edr': [
        'http://www.opengis.net/spec/ogcapi-edr-1/1.0/conf/core'
    ]
}

OGC_RELTYPES_BASE = 'http://www.opengis.net/def/rel/ogc/1.0'

DEFAULT_CRS_LIST = [
    'http://www.opengis.net/def/crs/OGC/1.3/CRS84',
    'http://www.opengis.net/def/crs/OGC/1.3/CRS84h',
]

DEFAULT_STORAGE_CRS = 'http://www.opengis.net/def/crs/OGC/1.3/CRS84'


def pre_process(func):
    """
    Decorator that transforms an incoming Request instance specific to the
    web framework (i.e. Flask, Starlette or Django) into a generic
    :class:`APIRequest` instance.

    :param func: decorated function

    :returns: `func`
    """

    def inner(*args):
        cls, req_in = args[:2]
        req_out = APIRequest.with_data(req_in, getattr(cls, 'locales', set()))
        if len(args) > 2:
            return func(cls, req_out, *args[2:])
        else:
            return func(cls, req_out)

    return inner


def gzip(func):
    """
    Decorator that compresses the content of an outgoing API result
    instance if the Content-Encoding response header was set to gzip.

    :param func: decorated function

    :returns: `func`
    """

    def inner(*args, **kwargs):
        headers, status, content = func(*args, **kwargs)
        charset = CHARSET[0]
        if F_GZIP in headers.get('Content-Encoding', []):
            try:
                if isinstance(content, bytes):
                    # bytes means Content-Type needs to be set upstream
                    content = compress(content)
                else:
                    headers['Content-Type'] = \
                        f"{headers['Content-Type']}; charset={charset}"
                    content = compress(content.encode(charset))
            except TypeError as err:
                headers.pop('Content-Encoding')
                LOGGER.error(f'Error in compression: {err}')

        return headers, status, content

    return inner


class APIRequest:
    """
    Transforms an incoming server-specific Request into an object
    with some generic helper methods and properties.

    .. note::   Typically, this instance is created automatically by the
                :func:`pre_process` decorator. **Every** API method that has
                been routed to a REST endpoint should be decorated by the
                :func:`pre_process` function.
                Therefore, **all** routed API methods should at least have 1
                argument that holds the (transformed) request.

    The following example API method will:

    - transform the incoming Flask/Starlette/Django `Request` into an
      `APIRequest`using the :func:`pre_process` decorator;
    - call :meth:`is_valid` to check if the incoming request was valid, i.e.
      that the user requested a valid output format or no format at all
      (which means the default format);
    - call :meth:`API.get_format_exception` if the requested format was
      invalid;
    - create a `dict` with the appropriate `Content-Type` header for the
      requested format and a `Content-Language` header if any specific language
      was requested.

    .. code-block:: python

       @pre_process
       def example_method(self, request: Union[APIRequest, Any], custom_arg):
          if not request.is_valid():
             return self.get_format_exception(request)

          headers = request.get_response_headers()

          # generate response_body here

          return headers, HTTPStatus.OK, response_body


    The following example API method is similar as the one above, but will also
    allow the user to request a non-standard format (e.g. ``f=xml``).
    If `xml` was requested, we set the `Content-Type` ourselves. For the
    standard formats, the `APIRequest` object sets the `Content-Type`.

    .. code-block:: python

       @pre_process
       def example_method(self, request: Union[APIRequest, Any], custom_arg):
          if not request.is_valid(['xml']):
             return self.get_format_exception(request)

          content_type = 'application/xml' if request.format == 'xml' else None
          headers = request.get_response_headers(content_type)

          # generate response_body here

          return headers, HTTPStatus.OK, response_body

    Note that you don't *have* to call :meth:`is_valid`, but that you can also
    perform a custom check on the requested output format by looking at the
    :attr:`format` property.
    Other query parameters are available through the :attr:`params` property as
    a `dict`. The request body is available through the :attr:`data` property.

    .. note::   If the request data (body) is important, **always** create a
                new `APIRequest` instance using the :meth:`with_data` factory
                method.
                The :func:`pre_process` decorator will use this automatically.

    :param request:             The web platform specific Request instance.
    :param supported_locales:   List or set of supported Locale instances.
    """
    def __init__(self, request, supported_locales):
        # Set default request data
        self._data = b''

        # Copy request query parameters
        self._args = self._get_params(request)

        # Get path info
        if hasattr(request, 'scope'):
            self._path_info = request.scope['path'].strip('/')
        elif hasattr(request.headers, 'environ'):
            self._path_info = request.headers.environ['PATH_INFO'].strip('/')
        elif hasattr(request, 'path_info'):
            self._path_info = request.path_info

        # Extract locale from params or headers
        self._raw_locale, self._locale = self._get_locale(request.headers,
                                                          supported_locales)

        # Determine format
        self._format = self._get_format(request.headers)

        # Get received headers
        self._headers = self.get_request_headers(request.headers)

    @classmethod
    def with_data(cls, request, supported_locales) -> 'APIRequest':
        """
        Factory class method to create an `APIRequest` instance with data.

        If the request body is required, an `APIRequest` should always be
        instantiated using this class method. The reason for this is, that the
        Starlette request body needs to be awaited (async), which cannot be
        achieved in the :meth:`__init__` method of the `APIRequest`.
        However, `APIRequest` can still be initialized using :meth:`__init__`,
        but then the :attr:`data` property value will always be empty.

        :param request:             The web platform specific Request instance.
        :param supported_locales:   List or set of supported Locale instances.
        :returns:                   An `APIRequest` instance with data.
        """

        api_req = cls(request, supported_locales)
        if hasattr(request, 'data'):
            # Set data from Flask request
            api_req._data = request.data
        elif hasattr(request, 'body'):
            if 'django' in str(request.__class__):
                # Set data from Django request
                api_req._data = request.body
            else:
                try:
                    import nest_asyncio
                    nest_asyncio.apply()
                    # Set data from Starlette request after async
                    # coroutine completion
                    # TODO:
                    # this now blocks, but once Flask v2 with async support
                    # has been implemented, with_data() can become async too
                    loop = asyncio.get_event_loop()
                    api_req._data = loop.run_until_complete(request.body())
                except ModuleNotFoundError:
                    LOGGER.error('Module nest-asyncio not found')
        return api_req

    @staticmethod
    def _get_params(request):
        """
        Extracts the query parameters from the `Request` object.

        :param request: A Flask or Starlette Request instance
        :returns: `ImmutableMultiDict` or empty `dict`
        """

        if hasattr(request, 'args'):
            # Return ImmutableMultiDict from Flask request
            return request.args
        elif hasattr(request, 'query_params'):
            # Return ImmutableMultiDict from Starlette request
            return request.query_params
        elif hasattr(request, 'GET'):
            # Return QueryDict from Django GET request
            return request.GET
        elif hasattr(request, 'POST'):
            # Return QueryDict from Django GET request
            return request.POST
        LOGGER.debug('No query parameters found')
        return {}

    def _get_locale(self, headers, supported_locales):
        """
        Detects locale from "lang=<language>" param or `Accept-Language`
        header. Returns a tuple of (raw, locale) if found in params or headers.
        Returns a tuple of (raw default, default locale) if not found.

        :param headers: A dict with Request headers
        :param supported_locales: List or set of supported Locale instances
        :returns: A tuple of (str, Locale)
        """

        raw = None
        try:
            default_locale = l10n.str2locale(supported_locales[0])
        except (TypeError, IndexError, l10n.LocaleError) as err:
            # This should normally not happen, since the API class already
            # loads the supported languages from the config, which raises
            # a LocaleError if any of these languages are invalid.
            LOGGER.error(err)
            raise ValueError(f"{self.__class__.__name__} must be initialized"
                             f"with a list of valid supported locales")

        for func, mapping in ((l10n.locale_from_params, self._args),
                              (l10n.locale_from_headers, headers)):
            loc_str = func(mapping)
            if loc_str:
                if not raw:
                    # This is the first-found locale string: set as raw
                    raw = loc_str
                # Check if locale string is a good match for the UI
                loc = l10n.best_match(loc_str, supported_locales)
                is_override = func is l10n.locale_from_params
                if loc != default_locale or is_override:
                    return raw, loc

        return raw, default_locale

    def _get_format(self, headers) -> Union[str, None]:
        """
        Get `Request` format type from query parameters or headers.

        :param headers: Dict of Request headers
        :returns: format value or None if not found/specified
        """

        # Optional f=html or f=json query param
        # Overrides Accept header and might differ from FORMAT_TYPES
        format_ = (self._args.get('f') or '').strip()
        if format_:
            return format_

        # Format not specified: get from Accept headers (MIME types)
        # e.g. format_ = 'text/html'
        h = headers.get('accept', headers.get('Accept', '')).strip() # noqa
        (fmts, mimes) = zip(*FORMAT_TYPES.items())
        # basic support for complex types (i.e. with "q=0.x")
        for type_ in (t.split(';')[0].strip() for t in h.split(',') if t):
            if type_ in mimes:
                idx_ = mimes.index(type_)
                format_ = fmts[idx_]
                break

        return format_ or None

    @property
    def data(self) -> bytes:
        """Returns the additional data send with the Request (bytes)"""
        return self._data

    @property
    def params(self) -> dict:
        """Returns the Request query parameters dict"""
        return self._args

    @property
    def path_info(self) -> str:
        """Returns the web server request path info part"""
        return self._path_info

    @property
    def locale(self) -> l10n.Locale:
        """
        Returns the user-defined locale from the request object.
        If no locale has been defined or if it is invalid,
        the default server locale is returned.

        .. note::   The locale here determines the language in which pygeoapi
                    should return its responses. This may not be the language
                    that the user requested. It may also not be the language
                    that is supported by a collection provider, for example.
                    For this reason, you should pass the `raw_locale` property
                    to the :func:`l10n.get_plugin_locale` function, so that
                    the best match for the provider can be determined.

        :returns: babel.core.Locale
        """

        return self._locale

    @property
    def raw_locale(self) -> Union[str, None]:
        """
        Returns the raw locale string from the `Request` object.
        If no "lang" query parameter or `Accept-Language` header was found,
        `None` is returned.
        Pass this value to the :func:`l10n.get_plugin_locale` function to let
        the provider determine a best match for the locale, which may be
        different from the locale used by pygeoapi's UI.

        :returns: a locale string or None
        """

        return self._raw_locale

    @property
    def format(self) -> Union[str, None]:
        """
        Returns the content type format from the
        request query parameters or headers.

        :returns: Format name or None
        """

        return self._format

    @property
    def headers(self) -> dict:
        """
        Returns the dictionary of the headers from
        the request.

        :returns: Request headers dictionary
        """

        return self._headers

    def get_linkrel(self, format_: str) -> str:
        """
        Returns the hyperlink relationship (rel) attribute value for
        the given API format string.

        The string is compared against the request format and if it matches,
        the value 'self' is returned. Otherwise, 'alternate' is returned.
        However, if `format_` is 'json' and *no* request format was found,
        the relationship 'self' is returned as well (JSON is the default).

        :param format_: The format to compare the request format against.
        :returns: A string 'self' or 'alternate'.
        """

        fmt = format_.lower()
        if fmt == self._format or (fmt == F_JSON and not self._format):
            return 'self'
        return 'alternate'

    def is_valid(self, additional_formats=None) -> bool:
        """
        Returns True if:
            - the format is not set (None)
            - the requested format is supported
            - the requested format exists in a list if additional formats

        .. note::   Format names are matched in a case-insensitive manner.

        :param additional_formats: Optional additional supported formats list

        :returns: bool
        """

        if not self._format:
            return True
        if self._format in FORMAT_TYPES.keys():
            return True
        if self._format in (f.lower() for f in (additional_formats or ())):
            return True
        return False

    def get_response_headers(self, force_lang: l10n.Locale = None,
                             force_type: str = None,
                             force_encoding: str = None) -> dict:
        """
        Prepares and returns a dictionary with Response object headers.

        This method always adds a 'Content-Language' header, where the value
        is determined by the 'lang' query parameter or 'Accept-Language'
        header from the request.
        If no language was requested, the default pygeoapi language is used,
        unless a `force_lang` override was specified (see notes below).

        A 'Content-Type' header is also always added to the response.
        If the user does not specify `force_type`, the header is based on
        the `format` APIRequest property. If that is invalid, the default MIME
        type `application/json` is used.

        ..note::    If a `force_lang` override is applied, that language
                    is always set as the 'Content-Language', regardless of
                    a 'lang' query parameter or 'Accept-Language' header.
                    If an API response always needs to be in the same
                    language, 'force_lang' should be set to that language.

        :param force_lang: An optional Content-Language header override.
        :param force_type: An optional Content-Type header override.
        :param force_encoding: An optional Content-Encoding header override.
        :returns: A header dict
        """

        headers = HEADERS.copy()
        l10n.set_response_language(headers, force_lang or self._locale)
        if force_type:
            # Set custom MIME type if specified
            headers['Content-Type'] = force_type
        elif self.is_valid() and self._format:
            # Set MIME type for valid formats
            headers['Content-Type'] = FORMAT_TYPES[self._format]

        if F_GZIP in FORMAT_TYPES:
            if force_encoding:
                headers['Content-Encoding'] = force_encoding
            elif F_GZIP in self._headers.get('Accept-Encoding', ''):
                headers['Content-Encoding'] = F_GZIP

        return headers

    def get_request_headers(self, headers) -> dict:
        """
        Obtains and returns a dictionary with Request object headers.

        This method adds the headers of the original request and
        makes them available to the API object.

        :returns: A header dict
        """

        headers_ = {item[0]: item[1] for item in headers.items()}
        return headers_


class API:
    """API object"""

    def __init__(self, config):
        """
        constructor

        :param config: configuration dict

        :returns: `pygeoapi.API` instance
        """

        self.config = config
        self.config['server']['url'] = self.config['server']['url'].rstrip('/')
        self.prefetcher = UrlPrefetcher()

        CHARSET[0] = config['server'].get('encoding', 'utf-8')
        if config['server'].get('gzip'):
            FORMAT_TYPES[F_GZIP] = 'application/gzip'
            FORMAT_TYPES.move_to_end(F_JSON)

        # Process language settings (first locale is default!)
        self.locales = l10n.get_locales(config)
        self.default_locale = self.locales[0]

        if 'templates' not in self.config['server']:
            self.config['server']['templates'] = {'path': TEMPLATES}

        if 'pretty_print' not in self.config['server']:
            self.config['server']['pretty_print'] = False

        self.pretty_print = self.config['server']['pretty_print']

        setup_logger(self.config['logging'])

        # TODO: add as decorator
        if 'manager' in self.config['server']:
            manager_def = self.config['server']['manager']
        else:
            LOGGER.info('No process manager defined; starting dummy manager')
            manager_def = {
                'name': 'Dummy',
                'connection': None,
                'output_dir': None
            }

        LOGGER.debug(f"Loading process manager {manager_def['name']}")
        self.manager = load_plugin('process_manager', manager_def)
        LOGGER.info('Process manager plugin loaded')

    @gzip
    @pre_process
    @jsonldify
    def landing_page(self,
                     request: Union[APIRequest, Any]) -> Tuple[dict, int, str]:
        """
        Provide API landing page

        :param request: A request object

        :returns: tuple of headers, status code, content
        """

        if not request.is_valid():
            return self.get_format_exception(request)

        fcm = {
            'links': [],
            'title': l10n.translate(
                self.config['metadata']['identification']['title'],
                request.locale),
            'description':
                l10n.translate(
                    self.config['metadata']['identification']['description'],
                    request.locale)
        }

        LOGGER.debug('Creating links')
        # TODO: put title text in config or translatable files?
        fcm['links'] = [{
            'rel': request.get_linkrel(F_JSON),
            'type': FORMAT_TYPES[F_JSON],
            'title': 'This document as JSON',
            'href': f"{self.config['server']['url']}?f={F_JSON}"
        }, {
            'rel': request.get_linkrel(F_JSONLD),
            'type': FORMAT_TYPES[F_JSONLD],
            'title': 'This document as RDF (JSON-LD)',
            'href': f"{self.config['server']['url']}?f={F_JSONLD}"
        }, {
            'rel': request.get_linkrel(F_HTML),
            'type': FORMAT_TYPES[F_HTML],
            'title': 'This document as HTML',
            'href': f"{self.config['server']['url']}?f={F_HTML}",
            'hreflang': self.default_locale
        }, {
            'rel': 'service-desc',
            'type': 'application/vnd.oai.openapi+json;version=3.0',
            'title': 'The OpenAPI definition as JSON',
            'href': f"{self.config['server']['url']}/openapi"
        }, {
            'rel': 'service-doc',
            'type': FORMAT_TYPES[F_HTML],
            'title': 'The OpenAPI definition as HTML',
            'href': f"{self.config['server']['url']}/openapi?f={F_HTML}",
            'hreflang': self.default_locale
        }, {
            'rel': 'conformance',
            'type': FORMAT_TYPES[F_JSON],
            'title': 'Conformance',
            'href': f"{self.config['server']['url']}/conformance"
        }, {
            'rel': 'data',
            'type': FORMAT_TYPES[F_JSON],
            'title': 'Collections',
            'href': self.get_collections_url()
        }, {
            'rel': 'http://www.opengis.net/def/rel/ogc/1.0/processes',
            'type': FORMAT_TYPES[F_JSON],
            'title': 'Processes',
            'href': f"{self.config['server']['url']}/processes"
        }, {
            'rel': 'http://www.opengis.net/def/rel/ogc/1.0/job-list',
            'type': FORMAT_TYPES[F_JSON],
            'title': 'Jobs',
            'href': f"{self.config['server']['url']}/jobs"
        }]

        headers = request.get_response_headers()
        if request.format == F_HTML:  # render

            fcm['processes'] = False
            fcm['stac'] = False

            if filter_dict_by_key_value(self.config['resources'],
                                        'type', 'process'):
                fcm['processes'] = True

            if filter_dict_by_key_value(self.config['resources'],
                                        'type', 'stac-collection'):
                fcm['stac'] = True

            content = render_j2_template(self.config, 'landing_page.html', fcm,
                                         request.locale)
            return headers, HTTPStatus.OK, content

        if request.format == F_JSONLD:
            return headers, HTTPStatus.OK, to_json(
                self.fcmld, self.pretty_print)

        return headers, HTTPStatus.OK, to_json(fcm, self.pretty_print)

    @gzip
    @pre_process
    def openapi(self, request: Union[APIRequest, Any],
                openapi) -> Tuple[dict, int, str]:
        """
        Provide OpenAPI document

        :param request: A request object
        :param openapi: dict of OpenAPI definition

        :returns: tuple of headers, status code, content
        """

        if not request.is_valid():
            return self.get_format_exception(request)

        headers = request.get_response_headers()

        if request.format == F_HTML:
            template = 'openapi/swagger.html'
            if request._args.get('ui') == 'redoc':
                template = 'openapi/redoc.html'

            path = '/'.join([self.config['server']['url'].rstrip('/'),
                            'openapi'])
            data = {
                'openapi-document-path': path
            }
            content = render_j2_template(self.config, template, data,
                                         request.locale)
            return headers, HTTPStatus.OK, content

        headers['Content-Type'] = 'application/vnd.oai.openapi+json;version=3.0'  # noqa

        if isinstance(openapi, dict):
            return headers, HTTPStatus.OK, to_json(openapi, self.pretty_print)
        else:
            return headers, HTTPStatus.OK, openapi

    @gzip
    @pre_process
    def conformance(self,
                    request: Union[APIRequest, Any]) -> Tuple[dict, int, str]:
        """
        Provide conformance definition

        :param request: A request object

        :returns: tuple of headers, status code, content
        """

        if not request.is_valid():
            return self.get_format_exception(request)

        conformance_list = CONFORMANCE['common']

        for key, value in self.config['resources'].items():
            if value['type'] == 'process':
                conformance_list.extend(CONFORMANCE[value['type']])
            else:
                for provider in value['providers']:
                    if provider['type'] in CONFORMANCE:
                        conformance_list.extend(CONFORMANCE[provider['type']])

        conformance = {
            'conformsTo': list(set(conformance_list))
        }

        headers = request.get_response_headers()
        if request.format == F_HTML:  # render
            content = render_j2_template(self.config, 'conformance.html',
                                         conformance, request.locale)
            return headers, HTTPStatus.OK, content

        return headers, HTTPStatus.OK, to_json(conformance, self.pretty_print)

    @gzip
    @pre_process
    @jsonldify
    def describe_collections(self, request: Union[APIRequest, Any],
                             dataset=None) -> Tuple[dict, int, str]:
        """
        Provide collection metadata

        :param request: A request object
        :param dataset: name of collection

        :returns: tuple of headers, status code, content
        """

        if not request.is_valid():
            return self.get_format_exception(request)
        headers = request.get_response_headers()

        fcm = {
            'collections': [],
            'links': []
        }

        collections = filter_dict_by_key_value(self.config['resources'],
                                               'type', 'collection')

        if all([dataset is not None, dataset not in collections.keys()]):
            msg = 'Collection not found'
            return self.get_exception(
                HTTPStatus.NOT_FOUND, headers, request.format, 'NotFound', msg)

        if dataset is not None:
            collections_dict = {
                k: v for k, v in collections.items() if k == dataset
            }
        else:
            collections_dict = collections

        LOGGER.debug('Creating collections')
        for k, v in collections_dict.items():
            if v.get('visibility', 'default') == 'hidden':
                LOGGER.debug(f'Skipping hidden layer: {k}')
                continue
            collection_data = get_provider_default(v['providers'])
            collection_data_type = collection_data['type']

            collection_data_format = None

            if 'format' in collection_data:
                collection_data_format = collection_data['format']

            collection = {
                'id': k,
                'title': l10n.translate(v['title'], request.locale),
                'description': l10n.translate(v['description'], request.locale),  # noqa
                'keywords': l10n.translate(v['keywords'], request.locale),
                'links': []
            }

            bbox = v['extents']['spatial']['bbox']
            # The output should be an array of bbox, so if the user only
            # provided a single bbox, wrap it in a array.
            if not isinstance(bbox[0], list):
                bbox = [bbox]
            collection['extent'] = {
                'spatial': {
                    'bbox': bbox
                }
            }
            if 'crs' in v['extents']['spatial']:
                collection['extent']['spatial']['crs'] = \
                    v['extents']['spatial']['crs']

            t_ext = v.get('extents', {}).get('temporal', {})
            if t_ext:
                begins = dategetter('begin', t_ext)
                ends = dategetter('end', t_ext)
                collection['extent']['temporal'] = {
                    'interval': [[begins, ends]]
                }
                if 'trs' in t_ext:
                    collection['extent']['temporal']['trs'] = t_ext['trs']

            LOGGER.debug('Processing configured collection links')
            for link in l10n.translate(v['links'], request.locale):
                lnk = {
                    'type': link['type'],
                    'rel': link['rel'],
                    'title': l10n.translate(link['title'], request.locale),
                    'href': l10n.translate(link['href'], request.locale),
                }
                if 'hreflang' in link:
                    lnk['hreflang'] = l10n.translate(
                        link['hreflang'], request.locale)
                content_length = link.get('length', 0)

                if lnk['rel'] == 'enclosure' and content_length == 0:
                    # Issue HEAD request for enclosure links without length
                    lnk_headers = self.prefetcher.get_headers(lnk['href'])
                    content_length = int(lnk_headers.get('content-length', 0))
                    content_type = lnk_headers.get('content-type', lnk['type'])
                    if content_length == 0:
                        # Skip this (broken) link
                        LOGGER.debug(f"Enclosure {lnk['href']} is invalid")
                        continue
                    if content_type != lnk['type']:
                        # Update content type if different from specified
                        lnk['type'] = content_type
                        LOGGER.debug(
                            f"Fixed media type for enclosure {lnk['href']}")

                if content_length > 0:
                    lnk['length'] = content_length

                collection['links'].append(lnk)

            # TODO: provide translations
            LOGGER.debug('Adding JSON and HTML link relations')
            collection['links'].append({
                'type': FORMAT_TYPES[F_JSON],
                'rel': 'root',
                'title': 'The landing page of this server as JSON',
                'href': f"{self.config['server']['url']}?f={F_JSON}"
            })
            collection['links'].append({
                'type': FORMAT_TYPES[F_HTML],
                'rel': 'root',
                'title': 'The landing page of this server as HTML',
                'href': f"{self.config['server']['url']}?f={F_HTML}"
            })
            collection['links'].append({
                'type': FORMAT_TYPES[F_JSON],
                'rel': request.get_linkrel(F_JSON),
                'title': 'This document as JSON',
                'href': f'{self.get_collections_url()}/{k}?f={F_JSON}'
            })
            collection['links'].append({
                'type': FORMAT_TYPES[F_JSONLD],
                'rel': request.get_linkrel(F_JSONLD),
                'title': 'This document as RDF (JSON-LD)',
                'href': f'{self.get_collections_url()}/{k}?f={F_JSONLD}'
            })
            collection['links'].append({
                'type': FORMAT_TYPES[F_HTML],
                'rel': request.get_linkrel(F_HTML),
                'title': 'This document as HTML',
                'href': f'{self.get_collections_url()}/{k}?f={F_HTML}'
            })

            if collection_data_type in ['feature', 'record', 'tile']:
                # TODO: translate
                collection['itemType'] = collection_data_type
                LOGGER.debug('Adding feature/record based links')
                collection['links'].append({
                    'type': FORMAT_TYPES[F_JSON],
                    'rel': 'queryables',
                    'title': 'Queryables for this collection as JSON',
                    'href': f'{self.get_collections_url()}/{k}/queryables?f={F_JSON}'  # noqa
                })
                collection['links'].append({
                    'type': FORMAT_TYPES[F_HTML],
                    'rel': 'queryables',
                    'title': 'Queryables for this collection as HTML',
                    'href': f'{self.get_collections_url()}/{k}/queryables?f={F_HTML}'  # noqa
                })
                collection['links'].append({
                    'type': 'application/geo+json',
                    'rel': 'items',
                    'title': 'items as GeoJSON',
                    'href': f'{self.get_collections_url()}/{k}/items?f={F_JSON}'  # noqa
                })
                collection['links'].append({
                    'type': FORMAT_TYPES[F_JSONLD],
                    'rel': 'items',
                    'title': 'items as RDF (GeoJSON-LD)',
                    'href': f'{self.get_collections_url()}/{k}/items?f={F_JSONLD}'  # noqa
                })
                collection['links'].append({
                    'type': FORMAT_TYPES[F_HTML],
                    'rel': 'items',
                    'title': 'Items as HTML',
                    'href': f'{self.get_collections_url()}/{k}/items?f={F_HTML}'  # noqa
                })

                # OAPIF Part 2 - list supported CRSs and StorageCRS
                if collection_data_type == 'feature':
                    collection['crs'] = get_supported_crs_list(collection_data, DEFAULT_CRS_LIST) # noqa
                    collection['storageCRS'] = collection_data.get('storage_crs', DEFAULT_STORAGE_CRS) # noqa
                    if 'storage_crs_coordinate_epoch' in collection_data:
                        collection['storageCrsCoordinateEpoch'] = collection_data.get('storage_crs_coordinate_epoch') # noqa

            elif collection_data_type == 'coverage':
                # TODO: translate
                LOGGER.debug('Adding coverage based links')
                collection['links'].append({
                    'type': FORMAT_TYPES[F_JSON],
                    'rel': 'collection',
                    'title': 'Detailed Coverage metadata in JSON',
                    'href': f'{self.get_collections_url()}/{k}?f={F_JSON}'
                })
                collection['links'].append({
                    'type': FORMAT_TYPES[F_HTML],
                    'rel': 'collection',
                    'title': 'Detailed Coverage metadata in HTML',
                    'href': f'{self.get_collections_url()}/{k}?f={F_HTML}'
                })
                coverage_url = f'{self.get_collections_url()}/{k}/coverage'

                collection['links'].append({
                    'type': FORMAT_TYPES[F_JSON],
                    'rel': f'{OGC_RELTYPES_BASE}/coverage-domainset',
                    'title': 'Coverage domain set of collection in JSON',
                    'href': f'{coverage_url}/domainset?f={F_JSON}'
                })
                collection['links'].append({
                    'type': FORMAT_TYPES[F_HTML],
                    'rel': f'{OGC_RELTYPES_BASE}/coverage-domainset',
                    'title': 'Coverage domain set of collection in HTML',
                    'href': f'{coverage_url}/domainset?f={F_HTML}'
                })
                collection['links'].append({
                    'type': FORMAT_TYPES[F_JSON],
                    'rel': f'{OGC_RELTYPES_BASE}/coverage-rangetype',
                    'title': 'Coverage range type of collection in JSON',
                    'href': f'{coverage_url}/rangetype?f={F_JSON}'
                })
                collection['links'].append({
                    'type': FORMAT_TYPES[F_HTML],
                    'rel': f'{OGC_RELTYPES_BASE}/coverage-rangetype',
                    'title': 'Coverage range type of collection in HTML',
                    'href': f'{coverage_url}/rangetype?f={F_HTML}'
                })
                collection['links'].append({
                    'type': 'application/prs.coverage+json',
                    'rel': f'{OGC_RELTYPES_BASE}/coverage',
                    'title': 'Coverage data',
                    'href': f'{self.get_collections_url()}/{k}/coverage?f={F_JSON}'  # noqa
                })
                if collection_data_format is not None:
                    collection['links'].append({
                        'type': collection_data_format['mimetype'],
                        'rel': f'{OGC_RELTYPES_BASE}/coverage',
                        'title': f"Coverage data as {collection_data_format['name']}",  # noqa
                        'href': f"{self.get_collections_url()}/{k}/coverage?f={collection_data_format['name']}"  # noqa
                    })
                if dataset is not None:
                    LOGGER.debug('Creating extended coverage metadata')
                    try:
                        provider_def = get_provider_by_type(
                            self.config['resources'][k]['providers'],
                            'coverage')
                        p = load_plugin('provider', provider_def)
                    except ProviderConnectionError:
                        msg = 'connection error (check logs)'
                        return self.get_exception(
                            HTTPStatus.INTERNAL_SERVER_ERROR,
                            headers, request.format,
                            'NoApplicableCode', msg)
                    except ProviderTypeError:
                        pass
                    else:
                        collection['crs'] = [p.crs]
                        collection['domainset'] = p.get_coverage_domainset()
                        collection['rangetype'] = p.get_coverage_rangetype()

            try:
                tile = get_provider_by_type(v['providers'], 'tile')
            except ProviderTypeError:
                tile = None

            if tile:
                # TODO: translate
                LOGGER.debug('Adding tile links')
                collection['links'].append({
                    'type': FORMAT_TYPES[F_JSON],
                    'rel': 'tiles',
                    'title': 'Tiles as JSON',
                    'href': f'{self.get_collections_url()}/{k}/tiles?f={F_JSON}'  # noqa
                })
                collection['links'].append({
                    'type': FORMAT_TYPES[F_HTML],
                    'rel': 'tiles',
                    'title': 'Tiles as HTML',
                    'href': f'{self.get_collections_url()}/{k}/tiles?f={F_HTML}'  # noqa
                })

            try:
                map_ = get_provider_by_type(v['providers'], 'map')
            except ProviderTypeError:
                map_ = None

            if map_:
                LOGGER.debug('Adding map links')

                map_mimetype = map_['format']['mimetype']
                map_format = map_['format']['name']

                collection['links'].append({
                    'type': map_mimetype,
                    'rel': 'http://www.opengis.net/def/rel/ogc/1.0/map',
                    'title': f'Map as {map_format}',
                    'href': f"{self.config['server']['url']}/collections/{k}/map?f={map_format}"  # noqa
                })

            try:
                edr = get_provider_by_type(v['providers'], 'edr')
            except ProviderTypeError:
                edr = None

            if edr and dataset is not None:
                # TODO: translate
                LOGGER.debug('Adding EDR links')
                try:
                    p = load_plugin('provider', get_provider_by_type(
                        self.config['resources'][dataset]['providers'], 'edr'))
                    parameters = p.get_fields()
                    if parameters:
                        collection['parameter-names'] = {}
                        for f in parameters['field']:
                            collection['parameter-names'][f['id']] = f

                    for qt in p.get_query_types():
                        collection['links'].append({
                            'type': 'application/json',
                            'rel': 'data',
                            'title': f'{qt} query for this collection as JSON',
                            'href': f'{self.get_collections_url()}/{k}/{qt}?f={F_JSON}'  # noqa
                        })
                        collection['links'].append({
                            'type': FORMAT_TYPES[F_HTML],
                            'rel': 'data',
                            'title': f'{qt} query for this collection as HTML',
                            'href': f'{self.get_collections_url()}/{k}/{qt}?f={F_HTML}'  # noqa
                        })
                except ProviderConnectionError:
                    msg = 'connection error (check logs)'
                    return self.get_exception(
                        HTTPStatus.INTERNAL_SERVER_ERROR, headers,
                        request.format, 'NoApplicableCode', msg)
                except ProviderTypeError:
                    pass

            if dataset is not None and k == dataset:
                fcm = collection
                break

            fcm['collections'].append(collection)

        if dataset is None:
            # TODO: translate
            fcm['links'].append({
                'type': FORMAT_TYPES[F_JSON],
                'rel': request.get_linkrel(F_JSON),
                'title': 'This document as JSON',
                'href': f'{self.get_collections_url()}?f={F_JSON}'
            })
            fcm['links'].append({
                'type': FORMAT_TYPES[F_JSONLD],
                'rel': request.get_linkrel(F_JSONLD),
                'title': 'This document as RDF (JSON-LD)',
                'href': f'{self.get_collections_url()}?f={F_JSONLD}'
            })
            fcm['links'].append({
                'type': FORMAT_TYPES[F_HTML],
                'rel': request.get_linkrel(F_HTML),
                'title': 'This document as HTML',
                'href': f'{self.get_collections_url()}?f={F_HTML}'
            })

        if request.format == F_HTML:  # render
            fcm['collections_path'] = self.get_collections_url()
            if dataset is not None:
                content = render_j2_template(self.config,
                                             'collections/collection.html',
                                             fcm, request.locale)
            else:
                content = render_j2_template(self.config,
                                             'collections/index.html', fcm,
                                             request.locale)

            return headers, HTTPStatus.OK, content

        if request.format == F_JSONLD:
            jsonld = self.fcmld.copy()
            if dataset is not None:
                jsonld['dataset'] = jsonldify_collection(self, fcm,
                                                         request.locale)
            else:
                jsonld['dataset'] = [
                    jsonldify_collection(self, c, request.locale)
                    for c in fcm.get('collections', [])
                ]
            return headers, HTTPStatus.OK, to_json(jsonld, self.pretty_print)

        return headers, HTTPStatus.OK, to_json(fcm, self.pretty_print)

    @gzip
    @pre_process
    @jsonldify
    def get_collection_queryables(self, request: Union[APIRequest, Any],
                                  dataset=None) -> Tuple[dict, int, str]:
        """
        Provide collection queryables

        :param request: A request object
        :param dataset: name of collection

        :returns: tuple of headers, status code, content
        """

        if not request.is_valid():
            return self.get_format_exception(request)
        headers = request.get_response_headers()

        if any([dataset is None,
                dataset not in self.config['resources'].keys()]):

            msg = 'Collection not found'
            return self.get_exception(
                HTTPStatus.NOT_FOUND, headers, request.format, 'NotFound', msg)

        LOGGER.debug('Creating collection queryables')
        try:
            LOGGER.debug('Loading feature provider')
            p = load_plugin('provider', get_provider_by_type(
                self.config['resources'][dataset]['providers'], 'feature'))
        except ProviderTypeError:
            LOGGER.debug('Loading record provider')
            p = load_plugin('provider', get_provider_by_type(
                self.config['resources'][dataset]['providers'], 'record'))
        except ProviderConnectionError:
            msg = 'connection error (check logs)'
            return self.get_exception(
                HTTPStatus.INTERNAL_SERVER_ERROR, headers, request.format,
                'NoApplicableCode', msg)
        except ProviderQueryError:
            msg = 'query error (check logs)'
            return self.get_exception(
                HTTPStatus.INTERNAL_SERVER_ERROR, headers, request.format,
                'NoApplicableCode', msg)

        queryables = {
            'type': 'object',
            'title': l10n.translate(
                self.config['resources'][dataset]['title'], request.locale),
            'properties': {},
            '$schema': 'http://json-schema.org/draft/2019-09/schema',
            '$id': f'{self.get_collections_url()}/{dataset}/queryables'
        }

        if p.fields:
            queryables['properties']['geometry'] = {
                '$ref': 'https://geojson.org/schema/Geometry.json'
            }

        for k, v in p.fields.items():
            show_field = False
            if p.properties:
                if k in p.properties:
                    show_field = True
            else:
                show_field = True

            if show_field:
                queryables['properties'][k] = {
                    'title': k,
                    'type': v['type']
                }
                if 'values' in v:
                    queryables['properties'][k]['enum'] = v['values']

        if request.format == F_HTML:  # render
            queryables['title'] = l10n.translate(
                self.config['resources'][dataset]['title'], request.locale)

            queryables['collections_path'] = self.get_collections_url()

            content = render_j2_template(self.config,
                                         'collections/queryables.html',
                                         queryables, request.locale)

            return headers, HTTPStatus.OK, content

        headers['Content-Type'] = 'application/schema+json'

        return headers, HTTPStatus.OK, to_json(queryables, self.pretty_print)

    @gzip
    @pre_process
    def get_collection_items(
            self, request: Union[APIRequest, Any],
            dataset) -> Tuple[dict, int, str]:
        """
        Queries collection

        :param request: A request object
        :param dataset: dataset name

        :returns: tuple of headers, status code, content
        """

        if not request.is_valid(PLUGINS['formatter'].keys()):
            return self.get_format_exception(request)

        # Set Content-Language to system locale until provider locale
        # has been determined
        headers = request.get_response_headers(SYSTEM_LOCALE)

        properties = []
        reserved_fieldnames = ['bbox', 'bbox-crs', 'crs', 'f', 'lang', 'limit',
                               'offset', 'resulttype', 'datetime', 'sortby',
                               'properties', 'skipGeometry', 'q',
                               'filter', 'filter-lang']

        collections = filter_dict_by_key_value(self.config['resources'],
                                               'type', 'collection')

        if dataset not in collections.keys():
            msg = 'Collection not found'
            return self.get_exception(
                HTTPStatus.NOT_FOUND, headers, request.format, 'NotFound', msg)

        LOGGER.debug('Processing query parameters')

        LOGGER.debug('Processing offset parameter')
        try:
            offset = int(request.params.get('offset'))
            if offset < 0:
                msg = 'offset value should be positive or zero'
                return self.get_exception(
                    HTTPStatus.BAD_REQUEST, headers, request.format,
                    'InvalidParameterValue', msg)
        except TypeError as err:
            LOGGER.warning(err)
            offset = 0
        except ValueError:
            msg = 'offset value should be an integer'
            return self.get_exception(
                HTTPStatus.BAD_REQUEST, headers, request.format,
                'InvalidParameterValue', msg)

        LOGGER.debug('Processing limit parameter')
        try:
            limit = int(request.params.get('limit'))
            # TODO: We should do more validation, against the min and max
            #       allowed by the server configuration
            if limit <= 0:
                msg = 'limit value should be strictly positive'
                return self.get_exception(
                    HTTPStatus.BAD_REQUEST, headers, request.format,
                    'InvalidParameterValue', msg)
        except TypeError as err:
            LOGGER.warning(err)
            limit = int(self.config['server']['limit'])
        except ValueError:
            msg = 'limit value should be an integer'
            return self.get_exception(
                HTTPStatus.BAD_REQUEST, headers, request.format,
                'InvalidParameterValue', msg)

        resulttype = request.params.get('resulttype') or 'results'

        LOGGER.debug('Processing bbox parameter')

        bbox = request.params.get('bbox')

        if bbox is None:
            bbox = []
        else:
            try:
                bbox = validate_bbox(bbox)
            except ValueError as err:
                msg = str(err)
                return self.get_exception(
                    HTTPStatus.BAD_REQUEST, headers, request.format,
                    'InvalidParameterValue', msg)

        LOGGER.debug('Processing datetime parameter')
        datetime_ = request.params.get('datetime')
        try:
            datetime_ = validate_datetime(collections[dataset]['extents'],
                                          datetime_)
        except ValueError as err:
            msg = str(err)
            return self.get_exception(
                HTTPStatus.BAD_REQUEST, headers, request.format,
                'InvalidParameterValue', msg)

        LOGGER.debug('processing q parameter')
        q = request.params.get('q') or None

        LOGGER.debug('Loading provider')

        provider_def = None
        try:
            provider_def = get_provider_by_type(
                collections[dataset]['providers'], 'feature')
            p = load_plugin('provider', provider_def)
        except ProviderTypeError:
            try:
                provider_def = get_provider_by_type(
                    collections[dataset]['providers'], 'record')
                p = load_plugin('provider', provider_def)
            except ProviderTypeError:
                msg = 'Invalid provider type'
                return self.get_exception(
                    HTTPStatus.BAD_REQUEST, headers, request.format,
                    'NoApplicableCode', msg)
        except ProviderConnectionError:
            msg = 'connection error (check logs)'
            return self.get_exception(
                HTTPStatus.INTERNAL_SERVER_ERROR, headers, request.format,
                'NoApplicableCode', msg)
        except ProviderQueryError:
            msg = 'query error (check logs)'
            return self.get_exception(
                HTTPStatus.INTERNAL_SERVER_ERROR, headers, request.format,
                'NoApplicableCode', msg)

        LOGGER.debug('Processing bbox-crs parameter')
        bbox_crs = request.params.get('bbox-crs')
        if bbox_crs is not None:
            if len(bbox) == 0:
                msg = 'bbox-crs specified without bbox parameter'
                return self.get_exception(
                    HTTPStatus.BAD_REQUEST, headers, request.format,
                    'NoApplicableCode', msg)

            if len(bbox_crs) == 0:
                msg = 'bbox-crs specified but is empty'
                return self.get_exception(
                    HTTPStatus.BAD_REQUEST, headers, request.format,
                    'NoApplicableCode', msg)

            supported_crs_list = get_supported_crs_list(provider_def, DEFAULT_CRS_LIST) # noqa
            if bbox_crs not in supported_crs_list:
                msg = f'bbox-crs {bbox_crs} not supported for this collection'
                return self.get_exception(
                    HTTPStatus.BAD_REQUEST, headers, request.format,
                    'NoApplicableCode', msg)

            try:
                # Get a pyproj CRS instance for the Collection's Storage CRS
                storage_crs = provider_def.get('storage_crs', DEFAULT_STORAGE_CRS) # noqa

                # Do the (optional) Transform to the Storage CRS
                bbox = transform_bbox(bbox, bbox_crs, storage_crs)
            except CRSError as e:
                return self.get_exception(
                    HTTPStatus.BAD_REQUEST, headers, request.format,
                    'NoApplicableCode', str(e))

        LOGGER.debug('processing property parameters')
        for k, v in request.params.items():
            if k not in reserved_fieldnames and k in list(p.fields.keys()):
                LOGGER.debug(f'Adding property filter {k}={v}')
                properties.append((k, v))

        LOGGER.debug('processing sort parameter')
        val = request.params.get('sortby')

        if val is not None:
            sortby = []
            sorts = val.split(',')
            for s in sorts:
                prop = s
                order = '+'
                if s[0] in ['+', '-']:
                    order = s[0]
                    prop = s[1:]

                if prop not in p.fields.keys():
                    msg = 'bad sort property'
                    return self.get_exception(
                        HTTPStatus.BAD_REQUEST, headers, request.format,
                        'InvalidParameterValue', msg)

                sortby.append({'property': prop, 'order': order})
        else:
            sortby = []

        LOGGER.debug('processing properties parameter')
        val = request.params.get('properties')

        if val is not None:
            select_properties = val.split(',')
            properties_to_check = set(p.properties) | set(p.fields.keys())

            if (len(list(set(select_properties) -
                         set(properties_to_check))) > 0):
                msg = 'unknown properties specified'
                return self.get_exception(
                    HTTPStatus.BAD_REQUEST, headers, request.format,
                    'InvalidParameterValue', msg)
        else:
            select_properties = []

        LOGGER.debug('processing skipGeometry parameter')
        val = request.params.get('skipGeometry')
        if val is not None:
            skip_geometry = str2bool(val)
        else:
            skip_geometry = False

        LOGGER.debug('processing filter parameter')
        cql_text = request.params.get('filter')
        if cql_text is not None:
            try:
                filter_ = parse_ecql_text(cql_text)
            except Exception as err:
                LOGGER.error(err)
                msg = f'Bad CQL string : {cql_text}'
                return self.get_exception(
                    HTTPStatus.BAD_REQUEST, headers, request.format,
                    'InvalidParameterValue', msg)
        else:
            filter_ = None

        LOGGER.debug('Processing filter-lang parameter')
        filter_lang = request.params.get('filter-lang')
        # Currently only cql-text is handled, but it is optional
        if filter_lang not in [None, 'cql-text']:
            msg = 'Invalid filter language'
            return self.get_exception(
                HTTPStatus.BAD_REQUEST, headers, request.format,
                'InvalidParameterValue', msg)

        # Get provider locale (if any)
        prv_locale = l10n.get_plugin_locale(provider_def, request.raw_locale)

        LOGGER.debug('Querying provider')
        LOGGER.debug(f'offset: {offset}')
        LOGGER.debug(f'limit: {limit}')
        LOGGER.debug(f'resulttype: {resulttype}')
        LOGGER.debug(f'sortby: {sortby}')
        LOGGER.debug(f'bbox: {bbox}')
        LOGGER.debug(f'datetime: {datetime_}')
        LOGGER.debug(f'properties: {properties}')
        LOGGER.debug(f'select properties: {select_properties}')
        LOGGER.debug(f'skipGeometry: {skip_geometry}')
        LOGGER.debug(f'language: {prv_locale}')
        LOGGER.debug(f'q: {q}')
        LOGGER.debug(f'cql_text: {cql_text}')
        LOGGER.debug(f'filter-lang: {filter_lang}')

        try:
            content = p.query(offset=offset, limit=limit,
                              resulttype=resulttype, bbox=bbox,
                              datetime_=datetime_, properties=properties,
                              sortby=sortby,
                              select_properties=select_properties,
                              skip_geometry=skip_geometry,
                              q=q, language=prv_locale, filterq=filter_)
        except ProviderConnectionError as err:
            LOGGER.error(err)
            msg = 'connection error (check logs)'
            return self.get_exception(
                HTTPStatus.INTERNAL_SERVER_ERROR, headers, request.format,
                'NoApplicableCode', msg)
        except ProviderQueryError as err:
            LOGGER.error(err)
            msg = 'query error (check logs)'
            return self.get_exception(
                HTTPStatus.INTERNAL_SERVER_ERROR, headers, request.format,
                'NoApplicableCode', msg)
        except ProviderGenericError as err:
            LOGGER.error(err)
            msg = 'generic error (check logs)'
            return self.get_exception(
                HTTPStatus.INTERNAL_SERVER_ERROR, headers, request.format,
                'NoApplicableCode', msg)

        serialized_query_params = ''
        for k, v in request.params.items():
            if k not in ('f', 'offset'):
                serialized_query_params += '&'
                serialized_query_params += urllib.parse.quote(k, safe='')
                serialized_query_params += '='
                serialized_query_params += urllib.parse.quote(str(v), safe=',')

        # TODO: translate titles
        uri = f'{self.get_collections_url()}/{dataset}/items'
        content['links'] = [{
            'type': 'application/geo+json',
            'rel': request.get_linkrel(F_JSON),
            'title': 'This document as GeoJSON',
            'href': f'{uri}?f={F_JSON}{serialized_query_params}'
        }, {
            'rel': request.get_linkrel(F_JSONLD),
            'type': FORMAT_TYPES[F_JSONLD],
            'title': 'This document as RDF (JSON-LD)',
            'href': f'{uri}?f={F_JSONLD}{serialized_query_params}'
        }, {
            'type': FORMAT_TYPES[F_HTML],
            'rel': request.get_linkrel(F_HTML),
            'title': 'This document as HTML',
            'href': f'{uri}?f={F_HTML}{serialized_query_params}'
        }]

        if offset > 0:
            prev = max(0, offset - limit)
            content['links'].append(
                {
                    'type': 'application/geo+json',
                    'rel': 'prev',
                    'title': 'items (prev)',
                    'href': f'{uri}?offset={prev}{serialized_query_params}'
                })

        if len(content['features']) == limit:
            next_ = offset + limit
            content['links'].append(
                {
                    'type': 'application/geo+json',
                    'rel': 'next',
                    'title': 'items (next)',
                    'href': f'{uri}?offset={next_}{serialized_query_params}'
                })

        content['links'].append(
            {
                'type': FORMAT_TYPES[F_JSON],
                'title': l10n.translate(
                    collections[dataset]['title'], request.locale),
                'rel': 'collection',
                'href': uri
            })

        content['timeStamp'] = datetime.utcnow().strftime(
            '%Y-%m-%dT%H:%M:%S.%fZ')

        # Set response language to requested provider locale
        # (if it supports language) and/or otherwise the requested pygeoapi
        # locale (or fallback default locale)
        l10n.set_response_language(headers, prv_locale, request.locale)

        if request.format == F_HTML:  # render
            # For constructing proper URIs to items

            content['items_path'] = uri
            content['dataset_path'] = '/'.join(uri.split('/')[:-1])
            content['collections_path'] = self.get_collections_url()

            content['offset'] = offset

            content['id_field'] = p.id_field
            if p.uri_field is not None:
                content['uri_field'] = p.uri_field
            if p.title_field is not None:
                content['title_field'] = l10n.translate(p.title_field,
                                                        request.locale)
                # If title exists, use it as id in html templates
                content['id_field'] = content['title_field']
            content = render_j2_template(self.config,
                                         'collections/items/index.html',
                                         content, request.locale)
            return headers, HTTPStatus.OK, content
        elif request.format == 'csv':  # render
            formatter = load_plugin('formatter',
                                    {'name': 'CSV', 'geom': True})

            try:
                content = formatter.write(
                    data=content,
                    options={
                        'provider_def': get_provider_by_type(
                                            collections[dataset]['providers'],
                                            'feature')
                    }
                )
            except FormatterSerializationError as err:
                LOGGER.error(err)
                msg = 'Error serializing output'
                return self.get_exception(
                    HTTPStatus.INTERNAL_SERVER_ERROR, headers, request.format,
                    'NoApplicableCode', msg)

            headers['Content-Type'] = formatter.mimetype

            if p.filename is None:
                filename = f'{dataset}.csv'
            else:
                filename = f'{p.filename}'

            cd = f'attachment; filename="{filename}"'
            headers['Content-Disposition'] = cd

            return headers, HTTPStatus.OK, content

        elif request.format == F_JSONLD:
            content = geojson2jsonld(
                self.config, content, dataset, id_field=(p.uri_field or 'id')
            )

        return headers, HTTPStatus.OK, to_json(content, self.pretty_print)

    @gzip
    @pre_process
    def post_collection_items(
            self, request: Union[APIRequest, Any],
            dataset) -> Tuple[dict, int, str]:
        """
        Queries collection or filter an item

        :param request: A request object
        :param dataset: dataset name

        :returns: tuple of headers, status code, content
        """

        request_headers = request.headers

        if not request.is_valid(PLUGINS['formatter'].keys()):
            return self.get_format_exception(request)

        # Set Content-Language to system locale until provider locale
        # has been determined
        headers = request.get_response_headers(SYSTEM_LOCALE)

        properties = []
        reserved_fieldnames = ['bbox', 'f', 'limit', 'offset',
                               'resulttype', 'datetime', 'sortby',
                               'properties', 'skipGeometry', 'q',
                               'filter-lang']

        collections = filter_dict_by_key_value(self.config['resources'],
                                               'type', 'collection')

        if dataset not in collections.keys():
            msg = 'Invalid collection'
            return self.get_exception(
                HTTPStatus.BAD_REQUEST, headers, request.format,
                'InvalidParameterValue', msg)

        LOGGER.debug('Processing query parameters')

        LOGGER.debug('Processing offset parameter')
        try:
            offset = int(request.params.get('offset'))
            if offset < 0:
                msg = 'offset value should be positive or zero'
                return self.get_exception(
                    HTTPStatus.BAD_REQUEST, headers, request.format,
                    'InvalidParameterValue', msg)
        except TypeError as err:
            LOGGER.warning(err)
            offset = 0
        except ValueError:
            msg = 'offset value should be an integer'
            return self.get_exception(
                HTTPStatus.BAD_REQUEST, headers, request.format,
                'InvalidParameterValue', msg)

        LOGGER.debug('Processing limit parameter')
        try:
            limit = int(request.params.get('limit'))
            # TODO: We should do more validation, against the min and max
            # allowed by the server configuration
            if limit <= 0:
                msg = 'limit value should be strictly positive'
                return self.get_exception(
                    HTTPStatus.BAD_REQUEST, headers, request.format,
                    'InvalidParameterValue', msg)
        except TypeError as err:
            LOGGER.warning(err)
            limit = int(self.config['server']['limit'])
        except ValueError:
            msg = 'limit value should be an integer'
            return self.get_exception(
                HTTPStatus.BAD_REQUEST, headers, request.format,
                'InvalidParameterValue', msg)

        resulttype = request.params.get('resulttype') or 'results'

        LOGGER.debug('Processing bbox parameter')

        bbox = request.params.get('bbox')

        if bbox is None:
            bbox = []
        else:
            try:
                bbox = validate_bbox(bbox)
            except ValueError as err:
                msg = str(err)
                return self.get_exception(
                    HTTPStatus.BAD_REQUEST, headers, request.format,
                    'InvalidParameterValue', msg)

        LOGGER.debug('Processing datetime parameter')
        datetime_ = request.params.get('datetime')
        try:
            datetime_ = validate_datetime(collections[dataset]['extents'],
                                          datetime_)
        except ValueError as err:
            msg = str(err)
            return self.get_exception(
                HTTPStatus.BAD_REQUEST, headers, request.format,
                'InvalidParameterValue', msg)

        LOGGER.debug('processing q parameter')
        val = request.params.get('q')

        q = None
        if val is not None:
            q = val

        LOGGER.debug('Loading provider')

        try:
            p = load_plugin('provider', get_provider_by_type(
                collections[dataset]['providers'], 'feature'))
        except ProviderTypeError:
            try:
                p = load_plugin('provider', get_provider_by_type(
                    collections[dataset]['providers'], 'record'))
            except ProviderTypeError:
                msg = 'Invalid provider type'
                return self.get_exception(
                    HTTPStatus.BAD_REQUEST, headers, request.format,
                    'NoApplicableCode', msg)
        except ProviderConnectionError:
            msg = 'connection error (check logs)'
            return self.get_exception(
                HTTPStatus.INTERNAL_SERVER_ERROR, headers, request.format,
                'NoApplicableCode', msg)
        except ProviderQueryError:
            msg = 'query error (check logs)'
            return self.get_exception(
                HTTPStatus.INTERNAL_SERVER_ERROR, headers, request.format,
                'NoApplicableCode', msg)

        LOGGER.debug('processing property parameters')
        for k, v in request.params.items():
            if k not in reserved_fieldnames and k not in p.fields.keys():
                msg = f'unknown query parameter: {k}'
                return self.get_exception(
                    HTTPStatus.BAD_REQUEST, headers, request.format,
                    'InvalidParameterValue', msg)
            elif k not in reserved_fieldnames and k in p.fields.keys():
                LOGGER.debug(f'Add property filter {k}={v}')
                properties.append((k, v))

        LOGGER.debug('processing sort parameter')
        val = request.params.get('sortby')

        if val is not None:
            sortby = []
            sorts = val.split(',')
            for s in sorts:
                prop = s
                order = '+'
                if s[0] in ['+', '-']:
                    order = s[0]
                    prop = s[1:]

                if prop not in p.fields.keys():
                    msg = 'bad sort property'
                    return self.get_exception(
                        HTTPStatus.BAD_REQUEST, headers, request.format,
                        'InvalidParameterValue', msg)

                sortby.append({'property': prop, 'order': order})
        else:
            sortby = []

        LOGGER.debug('processing properties parameter')
        val = request.params.get('properties')

        if val is not None:
            select_properties = val.split(',')
            properties_to_check = set(p.properties) | set(p.fields.keys())

            if (len(list(set(select_properties) -
                         set(properties_to_check))) > 0):
                msg = 'unknown properties specified'
                return self.get_exception(
                    HTTPStatus.BAD_REQUEST, headers, request.format,
                    'InvalidParameterValue', msg)
        else:
            select_properties = []

        LOGGER.debug('processing skipGeometry parameter')
        val = request.params.get('skipGeometry')
        if val is not None:
            skip_geometry = str2bool(val)
        else:
            skip_geometry = False

        LOGGER.debug('Processing filter-lang parameter')
        filter_lang = request.params.get('filter-lang')
        if filter_lang != 'cql-json':  # @TODO add check from the configuration
            msg = 'Invalid filter language'
            return self.get_exception(
                HTTPStatus.BAD_REQUEST, headers, request.format,
                'InvalidParameterValue', msg)

        LOGGER.debug('Querying provider')
        LOGGER.debug(f'offset: {offset}')
        LOGGER.debug(f'limit: {limit}')
        LOGGER.debug(f'resulttype: {resulttype}')
        LOGGER.debug(f'sortby: {sortby}')
        LOGGER.debug(f'bbox: {bbox}')
        LOGGER.debug(f'datetime: {datetime_}')
        LOGGER.debug(f'properties: {select_properties}')
        LOGGER.debug(f'skipGeometry: {skip_geometry}')
        LOGGER.debug(f'q: {q}')
        LOGGER.debug(f'filter-lang: {filter_lang}')

        LOGGER.debug('Processing headers')

        LOGGER.debug('Processing request content-type header')
        if (request_headers.get(
            'Content-Type') or request_headers.get(
                'content-type')) != 'application/query-cql-json':
            msg = ('Invalid body content-type')
            return self.get_exception(
                HTTPStatus.BAD_REQUEST, headers, request.format,
                'InvalidHeaderValue', msg)

        LOGGER.debug('Processing body')

        if not request.data:
            msg = 'missing request data'
            return self.get_exception(
                HTTPStatus.BAD_REQUEST, headers, request.format,
                'MissingParameterValue', msg)

        filter_ = None
        try:
            # Parse bytes data, if applicable
            data = request.data.decode()
            LOGGER.debug(data)
        except UnicodeDecodeError as err:
            LOGGER.error(err)
            msg = 'Unicode error in data'
            return self.get_exception(
                HTTPStatus.BAD_REQUEST, headers, request.format,
                'InvalidParameterValue', msg)

        # FIXME: remove testing backend in use once CQL support is normalized
        if p.name == 'PostgreSQL':
            LOGGER.debug('processing PostgreSQL CQL_JSON data')
            try:
                filter_ = parse_cql_json(data)
            except Exception as err:
                LOGGER.error(err)
                msg = f'Bad CQL string : {data}'
                return self.get_exception(
                    HTTPStatus.BAD_REQUEST, headers, request.format,
                    'InvalidParameterValue', msg)
        else:
            LOGGER.debug('processing Elasticsearch CQL_JSON data')
            try:
                filter_ = CQLModel.parse_raw(data)
            except Exception as err:
                LOGGER.error(err)
                msg = f'Bad CQL string : {data}'
                return self.get_exception(
                    HTTPStatus.BAD_REQUEST, headers, request.format,
                    'InvalidParameterValue', msg)

        try:
            content = p.query(offset=offset, limit=limit,
                              resulttype=resulttype, bbox=bbox,
                              datetime_=datetime_, properties=properties,
                              sortby=sortby,
                              select_properties=select_properties,
                              skip_geometry=skip_geometry,
                              q=q,
                              filterq=filter_)
        except ProviderConnectionError as err:
            LOGGER.error(err)
            msg = 'connection error (check logs)'
            return self.get_exception(
                HTTPStatus.INTERNAL_SERVER_ERROR, headers, request.format,
                'NoApplicableCode', msg)
        except ProviderQueryError as err:
            LOGGER.error(err)
            msg = 'query error (check logs)'
            return self.get_exception(
                HTTPStatus.INTERNAL_SERVER_ERROR, headers, request.format,
                'NoApplicableCode', msg)
        except ProviderGenericError as err:
            LOGGER.error(err)
            msg = 'generic error (check logs)'
            return self.get_exception(
                HTTPStatus.INTERNAL_SERVER_ERROR, headers, request.format,
                'NoApplicableCode', msg)

        return headers, HTTPStatus.OK, to_json(content, self.pretty_print)

    @gzip
    @pre_process
    def manage_collection_item(
            self, request: Union[APIRequest, Any],
            action, dataset, identifier=None) -> Tuple[dict, int, str]:
        """
        Adds an item to a collection

        :param request: A request object
        :param dataset: dataset name

        :returns: tuple of headers, status code, content
        """

        if not request.is_valid(PLUGINS['formatter'].keys()):
            return self.get_format_exception(request)

        # Set Content-Language to system locale until provider locale
        # has been determined
        headers = request.get_response_headers(SYSTEM_LOCALE)

        collections = filter_dict_by_key_value(self.config['resources'],
                                               'type', 'collection')

        if dataset not in collections.keys():
            msg = 'Collection not found'
            LOGGER.error(msg)
            return self.get_exception(
                HTTPStatus.NOT_FOUND, headers, request.format, 'NotFound', msg)

        LOGGER.debug('Loading provider')
        try:
            provider_def = get_provider_by_type(
                collections[dataset]['providers'], 'feature')
            p = load_plugin('provider', provider_def)
        except ProviderTypeError:
            try:
                provider_def = get_provider_by_type(
                    collections[dataset]['providers'], 'record')
                p = load_plugin('provider', provider_def)
            except ProviderTypeError:
                msg = 'Invalid provider type'
                LOGGER.error(msg)
                return self.get_exception(
                    HTTPStatus.BAD_REQUEST, headers, request.format,
                    'InvalidParameterValue', msg)

        if not p.editable:
            msg = 'Collection is not editable'
            LOGGER.error(msg)
            return self.get_exception(
                HTTPStatus.BAD_REQUEST, headers, request.format,
                'InvalidParameterValue', msg)

        if action in ['create', 'update'] and not request.data:
            msg = 'No data found'
            LOGGER.error(msg)
            return self.get_exception(
                HTTPStatus.BAD_REQUEST, headers, request.format,
                'InvalidParameterValue', msg)

        if action == 'create':
            LOGGER.debug('Creating item')
            try:
                identifier = p.create(request.data)
            except (ProviderInvalidDataError, TypeError) as err:
                msg = str(err)
                return self.get_exception(
                    HTTPStatus.BAD_REQUEST, headers, request.format,
                    'InvalidParameterValue', msg)

            headers['Location'] = f'{self.get_collections_url()}/{dataset}/items/{identifier}'  # noqa

            return headers, HTTPStatus.CREATED, ''

        if action == 'update':
            LOGGER.debug('Updating item')
            try:
                _ = p.update(identifier, request.data)
            except (ProviderInvalidDataError, TypeError) as err:
                msg = str(err)
                return self.get_exception(
                    HTTPStatus.BAD_REQUEST, headers, request.format,
                    'InvalidParameterValue', msg)

            return headers, HTTPStatus.NO_CONTENT, ''

        if action == 'delete':
            LOGGER.debug('Deleting item')
            try:
                _ = p.delete(identifier)
            except ProviderGenericError as err:
                msg = str(err)
                return self.get_exception(
                    HTTPStatus.BAD_REQUEST, headers, request.format,
                    'InvalidParameterValue', msg)

            return headers, HTTPStatus.OK, ''

    @gzip
    @pre_process
    def get_collection_item(self, request: Union[APIRequest, Any],
                            dataset, identifier) -> Tuple[dict, int, str]:
        """
        Get a single collection item

        :param request: A request object
        :param dataset: dataset name
        :param identifier: item identifier

        :returns: tuple of headers, status code, content
        """

        if not request.is_valid():
            return self.get_format_exception(request)

        # Set Content-Language to system locale until provider locale
        # has been determined
        headers = request.get_response_headers(SYSTEM_LOCALE)

        LOGGER.debug('Processing query parameters')

        collections = filter_dict_by_key_value(self.config['resources'],
                                               'type', 'collection')

        if dataset not in collections.keys():
            msg = 'Collection not found'
            return self.get_exception(
                HTTPStatus.NOT_FOUND, headers, request.format, 'NotFound', msg)

        LOGGER.debug('Loading provider')

        try:
            provider_def = get_provider_by_type(
                collections[dataset]['providers'], 'feature')
            p = load_plugin('provider', provider_def)
        except ProviderTypeError:
            try:
                provider_def = get_provider_by_type(
                    collections[dataset]['providers'], 'record')
                p = load_plugin('provider', provider_def)
            except ProviderTypeError:
                msg = 'Invalid provider type'
                return self.get_exception(
                    HTTPStatus.BAD_REQUEST, headers, request.format,
                    'InvalidParameterValue', msg)

        # Get provider language (if any)
        prv_locale = l10n.get_plugin_locale(provider_def, request.raw_locale)

        try:
            LOGGER.debug(f'Fetching id {identifier}')
            content = p.get(identifier, language=prv_locale)
        except ProviderConnectionError as err:
            LOGGER.error(err)
            msg = 'connection error (check logs)'
            return self.get_exception(
                HTTPStatus.INTERNAL_SERVER_ERROR, headers, request.format,
                'NoApplicableCode', msg)
        except ProviderItemNotFoundError:
            msg = 'identifier not found'
            return self.get_exception(HTTPStatus.NOT_FOUND, headers,
                                      request.format, 'NotFound', msg)
        except ProviderQueryError as err:
            LOGGER.error(err)
            msg = 'query error (check logs)'
            return self.get_exception(
                HTTPStatus.INTERNAL_SERVER_ERROR, headers, request.format,
                'NoApplicableCode', msg)
        except ProviderGenericError as err:
            LOGGER.error(err)
            msg = 'generic error (check logs)'
            return self.get_exception(
                HTTPStatus.INTERNAL_SERVER_ERROR, headers, request.format,
                'NoApplicableCode', msg)

        if content is None:
            msg = 'identifier not found'
            return self.get_exception(HTTPStatus.BAD_REQUEST, headers,
                                      request.format, 'NotFound', msg)

        uri = content['properties'].get(p.uri_field) if p.uri_field else \
            f'{self.get_collections_url()}/{dataset}/items/{identifier}'

        if 'links' not in content:
            content['links'] = []

        content['links'].extend([{
            'type': FORMAT_TYPES[F_JSON],
            'rel': 'root',
            'title': 'The landing page of this server as JSON',
            'href': f"{self.config['server']['url']}?f={F_JSON}"
            }, {
            'type': FORMAT_TYPES[F_HTML],
            'rel': 'root',
            'title': 'The landing page of this server as HTML',
            'href': f"{self.config['server']['url']}?f={F_HTML}"
            }, {
            'rel': request.get_linkrel(F_JSON),
            'type': 'application/geo+json',
            'title': 'This document as GeoJSON',
            'href': f'{uri}?f={F_JSON}'
            }, {
            'rel': request.get_linkrel(F_JSONLD),
            'type': FORMAT_TYPES[F_JSONLD],
            'title': 'This document as RDF (JSON-LD)',
            'href': f'{uri}?f={F_JSONLD}'
            }, {
            'rel': request.get_linkrel(F_HTML),
            'type': FORMAT_TYPES[F_HTML],
            'title': 'This document as HTML',
            'href': f'{uri}?f={F_HTML}'
            }, {
            'rel': 'collection',
            'type': FORMAT_TYPES[F_JSON],
            'title': l10n.translate(collections[dataset]['title'],
                                    request.locale),
            'href': f'{self.get_collections_url()}/{dataset}'
        }])

        if 'prev' in content:
            content['links'].append({
                'rel': 'prev',
                'type': FORMAT_TYPES[request.format],
                'href': f"{self.get_collections_url()}/{dataset}/items/{content['prev']}?f={request.format}"  # noqa
            })
        if 'next' in content:
            content['links'].append({
                'rel': 'next',
                'type': FORMAT_TYPES[request.format],
                'href': f"{self.get_collections_url()}/{dataset}/items/{content['next']}?f={request.format}"  # noqa
            })

        # Set response language to requested provider locale
        # (if it supports language) and/or otherwise the requested pygeoapi
        # locale (or fallback default locale)
        l10n.set_response_language(headers, prv_locale, request.locale)

        if request.format == F_HTML:  # render
            content['title'] = l10n.translate(collections[dataset]['title'],
                                              request.locale)
            content['id_field'] = p.id_field
            if p.uri_field is not None:
                content['uri_field'] = p.uri_field
            if p.title_field is not None:
                content['title_field'] = l10n.translate(p.title_field,
                                                        request.locale)
            content['collections_path'] = self.get_collections_url()

            content = render_j2_template(self.config,
                                         'collections/items/item.html',
                                         content, request.locale)
            return headers, HTTPStatus.OK, content

        elif request.format == F_JSONLD:
            content = geojson2jsonld(
                self.config, content, dataset, uri, (p.uri_field or 'id')
            )

        return headers, HTTPStatus.OK, to_json(content, self.pretty_print)

    @pre_process
    @jsonldify
    def get_collection_coverage(self, request: Union[APIRequest, Any],
                                dataset) -> Tuple[dict, int, str]:
        """
        Returns a subset of a collection coverage

        :param request: A request object
        :param dataset: dataset name

        :returns: tuple of headers, status code, content
        """

        query_args = {}
        format_ = F_JSON

        # Force response content type and language (en-US only) headers
        headers = request.get_response_headers(SYSTEM_LOCALE,
                                               FORMAT_TYPES[F_JSON])

        LOGGER.debug('Loading provider')
        try:
            collection_def = get_provider_by_type(
                self.config['resources'][dataset]['providers'], 'coverage')

            p = load_plugin('provider', collection_def)
        except KeyError:
            msg = 'collection does not exist'
            return self.get_exception(
                HTTPStatus.NOT_FOUND, headers, format_,
                'InvalidParameterValue', msg)
        except ProviderTypeError:
            msg = 'invalid provider type'
            return self.get_exception(
                HTTPStatus.BAD_REQUEST, headers, format_,
                'NoApplicableCode', msg)
        except ProviderConnectionError:
            msg = 'connection error (check logs)'
            return self.get_exception(
                HTTPStatus.INTERNAL_SERVER_ERROR, headers, format_,
                'NoApplicableCode', msg)

        LOGGER.debug('Processing bbox parameter')

        bbox = request.params.get('bbox')

        if bbox is None:
            bbox = []
        else:
            try:
                bbox = validate_bbox(bbox)
            except ValueError as err:
                msg = str(err)
                return self.get_exception(
                    HTTPStatus.INTERNAL_SERVER_ERROR, headers, format_,
                    'InvalidParameterValue', msg)

        query_args['bbox'] = bbox

        LOGGER.debug('Processing bbox-crs parameter')

        bbox_crs = request.params.get('bbox-crs')
        if bbox_crs is not None:
            query_args['bbox_crs'] = bbox_crs

        LOGGER.debug('Processing datetime parameter')

        datetime_ = request.params.get('datetime')

        try:
            datetime_ = validate_datetime(
                self.config['resources'][dataset]['extents'], datetime_)
        except ValueError as err:
            msg = str(err)
            return self.get_exception(
                HTTPStatus.BAD_REQUEST, headers, format_,
                'InvalidParameterValue', msg)

        query_args['datetime_'] = datetime_

        if 'f' in request.params:
            # Format explicitly set using a query parameter
            query_args['format_'] = format_ = request.format

        properties = request.params.get('properties')
        if properties:
            LOGGER.debug('Processing properties parameter')
            query_args['properties'] = [rs for
                                        rs in properties.split(',') if rs]
            LOGGER.debug(f"Fields: {query_args['properties']}")

            for a in query_args['properties']:
                if a not in p.fields:
                    msg = 'Invalid field specified'
                    return self.get_exception(
                        HTTPStatus.BAD_REQUEST, headers, format_,
                        'InvalidParameterValue', msg)

        if 'subset' in request.params:
            LOGGER.debug('Processing subset parameter')
            try:
                subsets = validate_subset(request.params['subset'] or '')
            except (AttributeError, ValueError) as err:
                msg = f'Invalid subset: {err}'
                LOGGER.error(msg)
                return self.get_exception(
                        HTTPStatus.BAD_REQUEST, headers, format_,
                        'InvalidParameterValue', msg)

            if not set(subsets.keys()).issubset(p.axes):
                msg = 'Invalid axis name'
                LOGGER.error(msg)
                return self.get_exception(
                    HTTPStatus.BAD_REQUEST, headers, format_,
                    'InvalidParameterValue', msg)

            query_args['subsets'] = subsets
            LOGGER.debug(f"Subsets: {query_args['subsets']}")

        LOGGER.debug('Querying coverage')
        try:
            data = p.query(**query_args)
        except ProviderInvalidQueryError as err:
            msg = f'query error: {err}'
            return self.get_exception(
                HTTPStatus.BAD_REQUEST, headers, format_,
                'InvalidParameterValue', msg)
        except ProviderNoDataError:
            msg = 'No data found'
            return self.get_exception(
                HTTPStatus.NO_CONTENT, headers, format_,
                'InvalidParameterValue', msg)
        except ProviderQueryError:
            msg = 'query error (check logs)'
            return self.get_exception(
                HTTPStatus.INTERNAL_SERVER_ERROR, headers, format_,
                'NoApplicableCode', msg)

        mt = collection_def['format']['name']
        if format_ == mt:  # native format
            if p.filename is not None:
                cd = f'attachment; filename="{p.filename}"'
                headers['Content-Disposition'] = cd

            headers['Content-Type'] = collection_def['format']['mimetype']
            return headers, HTTPStatus.OK, data
        elif format_ == F_JSON:
            headers['Content-Type'] = 'application/prs.coverage+json'
            return headers, HTTPStatus.OK, to_json(data, self.pretty_print)
        else:
            return self.get_format_exception(request)

    @gzip
    @pre_process
    @jsonldify
    def get_collection_coverage_domainset(
            self, request: Union[APIRequest, Any],
            dataset) -> Tuple[dict, int, str]:
        """
        Returns a collection coverage domainset

        :param request: A request object
        :param dataset: dataset name

        :returns: tuple of headers, status code, content
        """

        format_ = request.format or F_JSON
        headers = request.get_response_headers(self.default_locale)

        LOGGER.debug('Loading provider')
        try:
            collection_def = get_provider_by_type(
                self.config['resources'][dataset]['providers'], 'coverage')

            p = load_plugin('provider', collection_def)

            data = p.get_coverage_domainset()
        except KeyError:
            msg = 'collection does not exist'
            return self.get_exception(
                HTTPStatus.NOT_FOUND, headers, format_,
                'InvalidParameterValue', msg)
        except ProviderTypeError:
            msg = 'invalid provider type'
            return self.get_exception(
                HTTPStatus.INTERNAL_SERVER_ERROR, headers, format_,
                'NoApplicableCode', msg)
        except ProviderConnectionError:
            msg = 'connection error (check logs)'
            return self.get_exception(
                HTTPStatus.INTERNAL_SERVER_ERROR, headers, format_,
                'NoApplicableCode', msg)

        if format_ == F_JSON:
            return headers, HTTPStatus.OK, to_json(data, self.pretty_print)

        elif format_ == F_HTML:
            data['id'] = dataset
            data['title'] = l10n.translate(
                self.config['resources'][dataset]['title'],
                self.default_locale)
            data['collections_path'] = self.get_collections_url()
            content = render_j2_template(self.config,
                                         'collections/coverage/domainset.html',
                                         data, self.default_locale)
            return headers, HTTPStatus.OK, content
        else:
            return self.get_format_exception(request)

    @gzip
    @pre_process
    @jsonldify
    def get_collection_coverage_rangetype(
            self, request: Union[APIRequest, Any],
            dataset) -> Tuple[dict, int, str]:
        """
        Returns a collection coverage rangetype

        :param request: A request object
        :param dataset: dataset name

        :returns: tuple of headers, status code, content
        """
        format_ = request.format or F_JSON
        headers = request.get_response_headers(self.default_locale)

        LOGGER.debug('Loading provider')
        try:
            collection_def = get_provider_by_type(
                self.config['resources'][dataset]['providers'], 'coverage')

            p = load_plugin('provider', collection_def)

            data = p.get_coverage_rangetype()
        except KeyError:
            msg = 'collection does not exist'
            return self.get_exception(
                HTTPStatus.NOT_FOUND, headers, format_,
                'InvalidParameterValue', msg)
        except ProviderTypeError:
            msg = 'invalid provider type'
            return self.get_exception(
                HTTPStatus.INTERNAL_SERVER_ERROR, headers, format_,
                'NoApplicableCode', msg)
        except ProviderConnectionError:
            msg = 'connection error (check logs)'
            return self.get_exception(
                HTTPStatus.INTERNAL_SERVER_ERROR, headers, format_,
                'NoApplicableCode', msg)

        if format_ == F_JSON:
            return headers, HTTPStatus.OK, to_json(data, self.pretty_print)

        elif format_ == F_HTML:
            data['id'] = dataset
            data['title'] = l10n.translate(
                self.config['resources'][dataset]['title'],
                self.default_locale)
            data['collections_path'] = self.get_collections_url()
            content = render_j2_template(self.config,
                                         'collections/coverage/rangetype.html',
                                         data, self.default_locale)
            return headers, HTTPStatus.OK, content
        else:
            return self.get_format_exception(request)

    @gzip
    @pre_process
    @jsonldify
    def get_collection_tiles(self, request: Union[APIRequest, Any],
                             dataset=None) -> Tuple[dict, int, str]:
        """
        Provide collection tiles

        :param request: A request object
        :param dataset: name of collection

        :returns: tuple of headers, status code, content
        """

        if not request.is_valid():
            return self.get_format_exception(request)
        headers = request.get_response_headers(SYSTEM_LOCALE)

        if any([dataset is None,
                dataset not in self.config['resources'].keys()]):

            msg = 'Collection not found'
            return self.get_exception(
                HTTPStatus.NOT_FOUND, headers, request.format, 'NotFound', msg)

        LOGGER.debug('Creating collection tiles')
        LOGGER.debug('Loading provider')
        try:
            t = get_provider_by_type(
                    self.config['resources'][dataset]['providers'], 'tile')
            p = load_plugin('provider', t)
        except (KeyError, ProviderTypeError):
            msg = 'Invalid collection tiles'
            return self.get_exception(
                HTTPStatus.BAD_REQUEST, headers, request.format,
                'InvalidParameterValue', msg)
        except ProviderConnectionError:
            msg = 'connection error (check logs)'
            return self.get_exception(
                HTTPStatus.INTERNAL_SERVER_ERROR, headers, request.format,
                'NoApplicableCode', msg)
        except ProviderQueryError:
            msg = 'query error (check logs)'
            return self.get_exception(
                HTTPStatus.INTERNAL_SERVER_ERROR, headers, request.format,
                'NoApplicableCode', msg)

        tiles = {
            'links': [],
            'tilesets': []
        }

        tiles['links'].append({
            'type': FORMAT_TYPES[F_JSON],
            'rel': request.get_linkrel(F_JSON),
            'title': 'This document as JSON',
            'href': f'{self.get_collections_url()}/{dataset}/tiles?f={F_JSON}'
        })
        tiles['links'].append({
            'type': FORMAT_TYPES[F_JSONLD],
            'rel': request.get_linkrel(F_JSONLD),
            'title': 'This document as RDF (JSON-LD)',
            'href': f'{self.get_collections_url()}/{dataset}/tiles?f={F_JSONLD}'  # noqa
        })
        tiles['links'].append({
            'type': FORMAT_TYPES[F_HTML],
            'rel': request.get_linkrel(F_HTML),
            'title': 'This document as HTML',
            'href': f'{self.get_collections_url()}/{dataset}/tiles?f={F_HTML}'
        })

        tile_services = p.get_tiles_service(
            baseurl=self.config['server']['url'],
            servicepath=f'{self.get_collections_url()}/{dataset}/tiles/{{tileMatrixSetId}}/{{tileMatrix}}/{{tileRow}}/{{tileCol}}?f=mvt'  # noqa
        )

        for service in tile_services['links']:
            tiles['links'].append(service)

        tiling_schemes = p.get_tiling_schemes()

        for matrix in tiling_schemes:
            tile_matrix = {
                'title': dataset,
                'tileMatrixSetURI': matrix.tileMatrixSetURI,
                'crs': matrix.crs,
                'dataType': 'vector',
                'links': []
            }
            tile_matrix['links'].append({
                'type': FORMAT_TYPES[F_JSON],
                'rel': request.get_linkrel(F_JSON),
                'title': f'{dataset} - {matrix.tileMatrixSet} - {F_JSON}',
                'href': f'{self.get_collections_url()}/{dataset}/tiles/{matrix.tileMatrixSet}?f={F_JSON}'  # noqa
            })
            tile_matrix['links'].append({
                'type': FORMAT_TYPES[F_HTML],
                'rel': request.get_linkrel(F_HTML),
                'title': f'{dataset} - {matrix.tileMatrixSet} - {F_HTML}',
                'href': f'{self.get_collections_url()}/{dataset}/tiles/{matrix.tileMatrixSet}?f={F_HTML}'  # noqa
            })
            tiles['tilesets'].append(tile_matrix)

        metadata_format = p.options['metadata_format']

        if request.format == F_HTML:  # render
            tiles['id'] = dataset
            tiles['title'] = l10n.translate(
                self.config['resources'][dataset]['title'], SYSTEM_LOCALE)
            tiles['tilesets'] = [
                scheme.tileMatrixSet for scheme in p.get_tiling_schemes()]
            tiles['format'] = metadata_format
            tiles['bounds'] = \
                self.config['resources'][dataset]['extents']['spatial']['bbox']
            tiles['minzoom'] = p.options['zoom']['min']
            tiles['maxzoom'] = p.options['zoom']['max']
            tiles['collections_path'] = self.get_collections_url()

            content = render_j2_template(self.config,
                                         'collections/tiles/index.html', tiles,
                                         request.locale)

            return headers, HTTPStatus.OK, content

        return headers, HTTPStatus.OK, to_json(tiles, self.pretty_print)

    @pre_process
    def get_collection_tiles_data(
            self, request: Union[APIRequest, Any],
            dataset=None, matrix_id=None,
            z_idx=None, y_idx=None, x_idx=None) -> Tuple[dict, int, str]:
        """
        Get collection items tiles

        :param request: A request object
        :param dataset: dataset name
        :param matrix_id: matrix identifier
        :param z_idx: z index
        :param y_idx: y index
        :param x_idx: x index

        :returns: tuple of headers, status code, content
        """

        format_ = request.format
        if not format_:
            return self.get_format_exception(request)
        headers = request.get_response_headers(SYSTEM_LOCALE)

        LOGGER.debug('Processing tiles')

        collections = filter_dict_by_key_value(self.config['resources'],
                                               'type', 'collection')

        if dataset not in collections.keys():
            msg = 'Collection not found'
            return self.get_exception(
                HTTPStatus.NOT_FOUND, headers, request.format, 'NotFound', msg)

        LOGGER.debug('Loading tile provider')
        try:
            t = get_provider_by_type(
                self.config['resources'][dataset]['providers'], 'tile')
            p = load_plugin('provider', t)

            format_ = p.format_type
            headers['Content-Type'] = format_

            LOGGER.debug(f'Fetching tileset id {matrix_id} and tile {z_idx}/{y_idx}/{x_idx}')  # noqa
            content = p.get_tiles(layer=p.get_layer(), tileset=matrix_id,
                                  z=z_idx, y=y_idx, x=x_idx, format_=format_)
            if content is None:
                msg = 'identifier not found'
                return self.get_exception(
                    HTTPStatus.NOT_FOUND, headers, format_, 'NotFound', msg)
            else:
                return headers, HTTPStatus.ACCEPTED, content

        # @TODO: figure out if the spec requires to return json errors
        except KeyError:
            msg = 'Invalid collection tiles'
            return self.get_exception(
                HTTPStatus.BAD_REQUEST, headers, format_,
                'InvalidParameterValue', msg)
        except ProviderConnectionError as err:
            LOGGER.error(err)
            msg = 'connection error (check logs)'
            return self.get_exception(
                HTTPStatus.INTERNAL_SERVER_ERROR, headers, format_,
                'NoApplicableCode', msg)
        except ProviderTilesetIdNotFoundError:
            msg = 'Tileset id not found'
            return self.get_exception(
                HTTPStatus.NOT_FOUND, headers, format_, 'NotFound', msg)
        except ProviderTileQueryError as err:
            LOGGER.error(err)
            msg = 'Tile not found'
            return self.get_exception(
                HTTPStatus.INTERNAL_SERVER_ERROR, headers, format_,
                'NoApplicableCode', msg)
        except ProviderTileNotFoundError as err:
            LOGGER.error(err)
            msg = 'Tile not found (check logs)'
            return self.get_exception(
                HTTPStatus.NOT_FOUND, headers, format_, 'NoMatch', msg)
        except ProviderGenericError as err:
            LOGGER.error(err)
            msg = 'Generic error (check logs)'
            return self.get_exception(
                HTTPStatus.INTERNAL_SERVER_ERROR, headers, format_,
                'NoApplicableCode', msg)

    @gzip
    @pre_process
    @jsonldify
    def get_collection_tiles_metadata(
            self, request: Union[APIRequest, Any],
            dataset=None, matrix_id=None) -> Tuple[dict, int, str]:
        """
        Get collection items tiles

        :param request: A request object
        :param dataset: dataset name
        :param matrix_id: matrix identifier

        :returns: tuple of headers, status code, content
        """

        if not request.is_valid():
            return self.get_format_exception(request)
        headers = request.get_response_headers()

        if any([dataset is None,
                dataset not in self.config['resources'].keys()]):

            msg = 'Collection not found'
            return self.get_exception(
                HTTPStatus.NOT_FOUND, headers, request.format, 'NotFound', msg)

        LOGGER.debug('Creating collection tiles')
        LOGGER.debug('Loading provider')
        try:
            t = get_provider_by_type(
                self.config['resources'][dataset]['providers'], 'tile')
            p = load_plugin('provider', t)
        except KeyError:
            msg = 'Invalid collection tiles'
            return self.get_exception(
                HTTPStatus.BAD_REQUEST, headers, request.format,
                'InvalidParameterValue', msg)
        except ProviderConnectionError:
            msg = 'connection error (check logs)'
            return self.get_exception(
                HTTPStatus.INTERNAL_SERVER_ERROR, headers, request.format,
                'InvalidParameterValue', msg)
        except ProviderQueryError:
            msg = 'query error (check logs)'
            return self.get_exception(
                HTTPStatus.INTERNAL_SERVER_ERROR, headers, request.format,
                'InvalidParameterValue', msg)

        # Get provider language (if any)
        prv_locale = l10n.get_plugin_locale(t, request.raw_locale)

        if matrix_id not in p.options['schemes']:
            msg = 'tileset not found'
            return self.get_exception(HTTPStatus.NOT_FOUND, headers,
                                      request.format, 'NotFound', msg)

        metadata_format = TilesMetadataFormat[
            str(p.options['metadata_format']).upper()]

        # Set response language to requested provider locale
        # (if it supports language) and/or otherwise the requested pygeoapi
        # locale (or fallback default locale)
        l10n.set_response_language(headers, prv_locale, request.locale)

        if request.format == F_HTML:  # render
            tiles_metadata = p.get_metadata(
                dataset=dataset, server_url=self.config['server']['url'],
                layer=p.get_layer(), tileset=matrix_id,
                metadata_format=TilesMetadataFormat.TILEJSON,
                language=prv_locale)
            metadata = dict()
            metadata['metadata'] = tiles_metadata
            metadata['id'] = dataset
            metadata['title'] = l10n.translate(
                self.config['resources'][dataset]['title'], request.locale)
            metadata['tileset'] = matrix_id
            metadata['format'] = metadata_format.value
            metadata['collections_path'] = self.get_collections_url()

            content = render_j2_template(self.config,
                                         'collections/tiles/metadata.html',
                                         metadata, request.locale)

            return headers, HTTPStatus.OK, content
        else:
            tiles_metadata = p.get_metadata(
                dataset=dataset, server_url=self.config['server']['url'],
                layer=p.get_layer(), tileset=matrix_id,
                metadata_format=metadata_format, title=l10n.translate(
                    self.config['resources'][dataset]['title'],
                    request.locale),
                description=l10n.translate(
                    self.config['resources'][dataset]['description'],
                    request.locale),
                language=prv_locale)

        return headers, HTTPStatus.OK, tiles_metadata

    @gzip
    @pre_process
    def get_collection_map(self, request: Union[APIRequest, Any],
                           dataset, style=None) -> Tuple[dict, int, str]:
        """
        Returns a subset of a collection map

        :param request: A request object
        :param dataset: dataset name
        :param style: style name

        :returns: tuple of headers, status code, content
        """

        if not request.is_valid():
            return self.get_format_exception(request)

        query_args = {
            'crs': 'CRS84'
        }

        format_ = request.format or 'png'
        headers = request.get_response_headers()

        LOGGER.debug('Processing query parameters')

        LOGGER.debug('Loading provider')
        try:
            collection_def = get_provider_by_type(
                self.config['resources'][dataset]['providers'], 'map')

            p = load_plugin('provider', collection_def)
        except KeyError:
            exception = {
                'code': 'InvalidParameterValue',
                'description': 'collection does not exist'
            }
            headers['Content-type'] = 'application/json'
            LOGGER.error(exception)
            return headers, HTTPStatus.NOT_FOUND, to_json(
                exception, self.pretty_print)
        except ProviderTypeError:
            exception = {
                'code': 'NoApplicableCode',
                'description': 'invalid provider type'
            }
            headers['Content-type'] = 'application/json'
            LOGGER.error(exception)
            return headers, HTTPStatus.BAD_REQUEST, to_json(
                exception, self.pretty_print)
        except ProviderConnectionError:
            exception = {
                'code': 'NoApplicableCode',
                'description': 'connection error (check logs)'
            }
            headers['Content-type'] = 'application/json'
            LOGGER.error(exception)
            return headers, HTTPStatus.INTERNAL_SERVER_ERROR, to_json(
                exception, self.pretty_print)

        query_args['format_'] = request.params.get('f', 'png')
        query_args['style'] = style
        query_args['crs'] = request.params.get('bbox-crs', 4326)
        query_args['transparent'] = request.params.get('transparent', True)

        try:
            query_args['width'] = int(request.params.get('width', 500))
            query_args['height'] = int(request.params.get('height', 300))
        except ValueError:
            exception = {
                'code': 'InvalidParameterValue',
                'description': 'invalid width/height'
            }
            headers['Content-type'] = 'application/json'
            LOGGER.error(exception)
            return headers, HTTPStatus.BAD_REQUEST, to_json(
                exception, self.pretty_print)

        LOGGER.debug('Processing bbox parameter')
        try:
            bbox = request.params.get('bbox').split(',')
            if len(bbox) != 4:
                exception = {
                    'code': 'InvalidParameterValue',
                    'description': 'bbox values should be minx,miny,maxx,maxy'
                }
                headers['Content-type'] = 'application/json'
                LOGGER.error(exception)
                return headers, HTTPStatus.BAD_REQUEST, to_json(
                    exception, self.pretty_print)
        except AttributeError:
            bbox = self.config['resources'][dataset]['extents']['spatial']['bbox']  # noqa
        try:
            query_args['bbox'] = [float(c) for c in bbox]
        except ValueError:
            exception = {
                'code': 'InvalidParameterValue',
                'description': 'bbox values must be numbers'
            }
            headers['Content-type'] = 'application/json'
            LOGGER.error(exception)
            return headers, HTTPStatus.BAD_REQUEST, to_json(
                exception, self.pretty_print)

        LOGGER.debug('Processing datetime parameter')
        datetime_ = request.params.get('datetime')
        try:
            query_args['datetime_'] = validate_datetime(
                self.config['resources'][dataset]['extents'], datetime_)
        except ValueError as err:
            msg = str(err)
            return self.get_exception(
                HTTPStatus.BAD_REQUEST, headers, request.format,
                'InvalidParameterValue', msg)

        LOGGER.debug('Generating map')
        try:
            data = p.query(**query_args)
        except ProviderInvalidQueryError as err:
            exception = {
                'code': 'NoApplicableCode',
                'description': f'query error: {err}'
            }
            LOGGER.error(exception)
            headers['Content-type'] = 'application/json'
            return headers, HTTPStatus.BAD_REQUEST, to_json(
                exception, self.pretty_print)
        except ProviderNoDataError:
            exception = {
                'code': 'NoApplicableCode',
                'description': 'No data found'
            }
            LOGGER.debug(exception)
            headers['Content-type'] = 'application/json'
            return headers, HTTPStatus.NO_CONTENT, to_json(
                exception, self.pretty_print)
        except ProviderQueryError:
            exception = {
                'code': 'NoApplicableCode',
                'description': 'query error (check logs)'
            }
            LOGGER.error(exception)
            headers['Content-type'] = 'application/json'
            return headers, HTTPStatus.INTERNAL_SERVER_ERROR, to_json(
                exception, self.pretty_print)

        mt = collection_def['format']['name']

        if format_ == mt:
            headers['Content-Type'] = collection_def['format']['mimetype']
            return headers, HTTPStatus.OK, data
        elif format_ in [None, 'html']:
            headers['Content-Type'] = collection_def['format']['mimetype']
            return headers, HTTPStatus.OK, data
        else:
            exception = {
                'code': 'InvalidParameterValue',
                'description': 'invalid format parameter'
            }
            LOGGER.error(exception)
            return headers, HTTPStatus.BAD_REQUEST, to_json(
                data, self.pretty_print)

    @gzip
    def get_collection_map_legend(
            self, request: Union[APIRequest, Any],
            dataset, style=None) -> Tuple[dict, int, str]:
        """
        Returns a subset of a collection map legend

        :param request: A request object
        :param dataset: dataset name
        :param style: style name

        :returns: tuple of headers, status code, content
        """

        format_ = 'png'
        headers = request.get_response_headers()

        LOGGER.debug('Processing query parameters')

        LOGGER.debug('Loading provider')
        try:
            collection_def = get_provider_by_type(
                self.config['resources'][dataset]['providers'], 'map')

            p = load_plugin('provider', collection_def)
        except KeyError:
            exception = {
                'code': 'InvalidParameterValue',
                'description': 'collection does not exist'
            }
            LOGGER.error(exception)
            return headers, HTTPStatus.NOT_FOUND, to_json(
                exception, self.pretty_print)
        except ProviderTypeError:
            exception = {
                'code': 'NoApplicableCode',
                'description': 'invalid provider type'
            }
            LOGGER.error(exception)
            return headers, HTTPStatus.BAD_REQUEST, to_json(
                exception, self.pretty_print)
        except ProviderConnectionError:
            exception = {
                'code': 'NoApplicableCode',
                'description': 'connection error (check logs)'
            }
            LOGGER.error(exception)
            return headers, HTTPStatus.INTERNAL_SERVER_ERROR, to_json(
                exception, self.pretty_print)

        LOGGER.debug('Generating legend')
        try:
            data = p.get_legend(style, request.params.get('f', 'png'))
        except ProviderInvalidQueryError as err:
            exception = {
                'code': 'NoApplicableCode',
                'description': f'query error: {err}'
            }
            LOGGER.error(exception)
            return headers, HTTPStatus.BAD_REQUEST, to_json(
                exception, self.pretty_print)
        except ProviderNoDataError:
            exception = {
                'code': 'NoApplicableCode',
                'description': 'No data found'
            }
            LOGGER.debug(exception)
            return headers, HTTPStatus.NO_CONTENT, to_json(
                exception, self.pretty_print)
        except ProviderQueryError:
            exception = {
                'code': 'NoApplicableCode',
                'description': 'query error (check logs)'
            }
            LOGGER.error(exception)
            return headers, HTTPStatus.INTERNAL_SERVER_ERROR, to_json(
                exception, self.pretty_print)

        mt = collection_def['format']['name']

        if format_ == mt:
            headers['Content-Type'] = collection_def['format']['mimetype']
            return headers, HTTPStatus.OK, data
        else:
            exception = {
                'code': 'InvalidParameterValue',
                'description': 'invalid format parameter'
            }
            LOGGER.error(exception)
            return headers, HTTPStatus.BAD_REQUEST, to_json(
                data, self.pretty_print)

    @gzip
    @pre_process
    @jsonldify
    def describe_processes(self, request: Union[APIRequest, Any],
                           process=None) -> Tuple[dict, int, str]:
        """
        Provide processes metadata

        :param request: A request object
        :param process: process identifier, defaults to None to obtain
                        information about all processes

        :returns: tuple of headers, status code, content
        """

        processes = []

        if not request.is_valid():
            return self.get_format_exception(request)
        headers = request.get_response_headers()

        processes_config = filter_dict_by_key_value(self.config['resources'],
                                                    'type', 'process')

        if process is not None:
            if process not in processes_config.keys() or not processes_config:
                msg = 'Identifier not found'
                return self.get_exception(
                    HTTPStatus.NOT_FOUND, headers,
                    request.format, 'NoSuchProcess', msg)

        if processes_config:
            if process is not None:
                relevant_processes = [process]
            else:
                LOGGER.debug('Processing limit parameter')
                try:
                    limit = int(request.params.get('limit'))

                    if limit <= 0:
                        msg = 'limit value should be strictly positive'
                        return self.get_exception(
                            HTTPStatus.BAD_REQUEST, headers, request.format,
                            'InvalidParameterValue', msg)

                    relevant_processes = [*processes_config][:limit]
                except TypeError:
                    LOGGER.debug('returning all processes')
                    relevant_processes = processes_config.keys()
                except ValueError:
                    msg = 'limit value should be an integer'
                    return self.get_exception(
                        HTTPStatus.BAD_REQUEST, headers, request.format,
                        'InvalidParameterValue', msg)

            for key in relevant_processes:
                p = load_plugin('process',
                                processes_config[key]['processor'])

                p2 = l10n.translate_struct(deepcopy(p.metadata),
                                           request.locale)

                if process is None:
                    p2.pop('inputs')
                    p2.pop('outputs')
                    p2.pop('example')

                p2['jobControlOptions'] = ['sync-execute']
                if self.manager.is_async:
                    p2['jobControlOptions'].append('async-execute')

                p2['outputTransmission'] = ['value']
                p2['links'] = p2.get('links', [])

                jobs_url = f"{self.config['server']['url']}/jobs"
                process_url = f"{self.config['server']['url']}/processes/{key}"

                # TODO translation support
                link = {
                    'type': FORMAT_TYPES[F_JSON],
                    'rel': request.get_linkrel(F_JSON),
                    'href': f'{process_url}?f={F_JSON}',
                    'title': 'Process description as JSON',
                    'hreflang': self.default_locale
                }
                p2['links'].append(link)

                link = {
                    'type': FORMAT_TYPES[F_HTML],
                    'rel': request.get_linkrel(F_HTML),
                    'href': f'{process_url}?f={F_HTML}',
                    'title': 'Process description as HTML',
                    'hreflang': self.default_locale
                }
                p2['links'].append(link)

                link = {
                    'type': FORMAT_TYPES[F_HTML],
                    'rel': 'http://www.opengis.net/def/rel/ogc/1.0/job-list',
                    'href': f'{jobs_url}?f={F_HTML}',
                    'title': 'jobs for this process as HTML',
                    'hreflang': self.default_locale
                }
                p2['links'].append(link)

                link = {
                    'type': FORMAT_TYPES[F_JSON],
                    'rel': 'http://www.opengis.net/def/rel/ogc/1.0/job-list',
                    'href': f'{jobs_url}?f={F_JSON}',
                    'title': 'jobs for this process as JSON',
                    'hreflang': self.default_locale
                }
                p2['links'].append(link)

                link = {
                    'type': FORMAT_TYPES[F_JSON],
                    'rel': 'http://www.opengis.net/def/rel/ogc/1.0/execute',
                    'href': f'{process_url}/execution?f={F_JSON}',
                    'title': 'Execution for this process as JSON',
                    'hreflang': self.default_locale
                }
                p2['links'].append(link)

                processes.append(p2)

        if process is not None:
            response = processes[0]
        else:
            process_url = f"{self.config['server']['url']}/processes"
            response = {
                'processes': processes,
                'links': [{
                    'type': FORMAT_TYPES[F_JSON],
                    'rel': request.get_linkrel(F_JSON),
                    'title': 'This document as JSON',
                    'href': f'{process_url}?f={F_JSON}'
                }, {
                    'type': FORMAT_TYPES[F_JSONLD],
                    'rel': request.get_linkrel(F_JSONLD),
                    'title': 'This document as RDF (JSON-LD)',
                    'href': f'{process_url}?f={F_JSONLD}'
                }, {
                    'type': FORMAT_TYPES[F_HTML],
                    'rel': request.get_linkrel(F_HTML),
                    'title': 'This document as HTML',
                    'href': f'{process_url}?f={F_HTML}'
                }]
            }

        if request.format == F_HTML:  # render
            if process is not None:
                response = render_j2_template(self.config,
                                              'processes/process.html',
                                              response, request.locale)
            else:
                response = render_j2_template(self.config,
                                              'processes/index.html', response,
                                              request.locale)

            return headers, HTTPStatus.OK, response

        return headers, HTTPStatus.OK, to_json(response, self.pretty_print)

    @gzip
    @pre_process
    def get_jobs(self, request: Union[APIRequest, Any],
                 job_id=None) -> Tuple[dict, int, str]:
        """
        Get process jobs

        :param request: A request object
        :param job_id: id of job

        :returns: tuple of headers, status code, content
        """

        if not request.is_valid():
            return self.get_format_exception(request)
        headers = request.get_response_headers(SYSTEM_LOCALE)

        if self.manager:
            if job_id is None:
                jobs = sorted(self.manager.get_jobs(),
                              key=lambda k: k['job_start_datetime'],
                              reverse=True)
            else:
                jobs = [self.manager.get_job(job_id)]
        else:
            LOGGER.debug('Process management not configured')
            jobs = []

        serialized_jobs = {
            'jobs': [],
            'links': [{
                'href': f"{self.config['server']['url']}/jobs?f={F_HTML}",
                'rel': request.get_linkrel(F_HTML),
                'type': FORMAT_TYPES[F_HTML],
                'title': 'Jobs list as HTML'
            }, {
                'href': f"{self.config['server']['url']}/jobs?f={F_JSON}",
                'rel': request.get_linkrel(F_JSON),
                'type': FORMAT_TYPES[F_JSON],
                'title': 'Jobs list as JSON'
            }]
        }
        for job_ in jobs:
            job2 = {
                'processID': job_['process_id'],
                'jobID': job_['identifier'],
                'status': job_['status'],
                'message': job_['message'],
                'progress': job_['progress'],
                'parameters': job_.get('parameters'),
                'job_start_datetime': job_['job_start_datetime'],
                'job_end_datetime': job_['job_end_datetime']
            }

            # TODO: translate
            if JobStatus[job_['status']] in (
               JobStatus.successful, JobStatus.running, JobStatus.accepted):

                job_result_url = f"{self.config['server']['url']}/jobs/{job_['identifier']}/results"  # noqa

                job2['links'] = [{
                    'href': f'{job_result_url}?f={F_HTML}',
                    'rel': 'about',
                    'type': FORMAT_TYPES[F_HTML],
                    'title': f'results of job {job_id} as HTML'
                }, {
                    'href': f'{job_result_url}?f={F_JSON}',
                    'rel': 'about',
                    'type': FORMAT_TYPES[F_JSON],
                    'title': f'results of job {job_id} as JSON'
                }]

                if job_['mimetype'] not in (FORMAT_TYPES[F_JSON],
                                            FORMAT_TYPES[F_HTML]):
                    job2['links'].append({
                        'href': job_result_url,
                        'rel': 'about',
                        'type': job_['mimetype'],
                        'title': f"results of job {job_id} as {job_['mimetype']}"  # noqa
                    })

            serialized_jobs['jobs'].append(job2)

        if job_id is None:
            j2_template = 'jobs/index.html'
        else:
            serialized_jobs = serialized_jobs['jobs'][0]
            j2_template = 'jobs/job.html'

        if request.format == F_HTML:
            data = {
                'jobs': serialized_jobs,
                'now': datetime.now(timezone.utc).strftime(DATETIME_FORMAT)
            }
            response = render_j2_template(self.config, j2_template, data,
                                          request.locale)
            return headers, HTTPStatus.OK, response

        return headers, HTTPStatus.OK, to_json(serialized_jobs,
                                               self.pretty_print)

    @gzip
    @pre_process
    def execute_process(self, request: Union[APIRequest, Any],
                        process_id) -> Tuple[dict, int, str]:
        """
        Execute process

        :param request: A request object
        :param process_id: id of process

        :returns: tuple of headers, status code, content
        """

        if not request.is_valid():
            return self.get_format_exception(request)

        # Responses are always in US English only
        headers = request.get_response_headers(SYSTEM_LOCALE)

        processes_config = filter_dict_by_key_value(
            self.config['resources'], 'type', 'process'
        )
        if process_id not in processes_config:
            msg = 'identifier not found'
            return self.get_exception(
                HTTPStatus.NOT_FOUND, headers,
                request.format, 'NoSuchProcess', msg)

        if not self.manager:
            msg = 'Process manager is undefined'
            return self.get_exception(
                HTTPStatus.INTERNAL_SERVER_ERROR, headers,
                request.format, 'NoApplicableCode', msg)

        process = load_plugin('process',
                              processes_config[process_id]['processor'])

        data = request.data
        if not data:
            # TODO not all processes require input, e.g. time-dependent or
            #      random value generators
            msg = 'missing request data'
            return self.get_exception(
                HTTPStatus.BAD_REQUEST, headers, request.format,
                'MissingParameterValue', msg)

        try:
            # Parse bytes data, if applicable
            data = data.decode()
            LOGGER.debug(data)
        except (UnicodeDecodeError, AttributeError):
            pass

        try:
            data = json.loads(data)
        except (json.decoder.JSONDecodeError, TypeError) as err:
            # Input does not appear to be valid JSON
            LOGGER.error(err)
            msg = 'invalid request data'
            return self.get_exception(
                HTTPStatus.BAD_REQUEST, headers, request.format,
                'InvalidParameterValue', msg)

        data_dict = data.get('inputs', {})
        LOGGER.debug(data_dict)

        job_id = data.get("job_id", str(uuid.uuid1()))
        url = f"{self.config['server']['url']}/jobs/{job_id}"

        headers['Location'] = url

        is_async = data.get('mode', 'auto') == 'async'
        if is_async:
            LOGGER.debug('Asynchronous request mode detected')

        if is_async and not self.manager.is_async:
            LOGGER.debug('async manager not configured/enabled')
            is_async = False

        try:
            LOGGER.debug('Executing process')
            mime_type, outputs, status = self.manager.execute_process(
                process, job_id, data_dict, is_async)
        except ProcessorExecuteError as err:
            LOGGER.error(err)
            msg = 'Processing error'
            return self.get_exception(
                HTTPStatus.INTERNAL_SERVER_ERROR, headers,
                request.format, 'NoApplicableCode', msg)

        response = {}
        if status == JobStatus.failed:
            response = outputs

        if data.get('response', 'raw') == 'raw':
            headers['Content-Type'] = mime_type
            response = outputs

        elif status != JobStatus.failed and not is_async:
            response['outputs'] = [outputs]

        if is_async:
            http_status = HTTPStatus.CREATED
        else:
            http_status = HTTPStatus.OK

        if mime_type == 'application/json':
            response2 = to_json(response, self.pretty_print)
        else:
            response2 = response

        return headers, http_status, response2

    @gzip
    @pre_process
    def get_job_result(self, request: Union[APIRequest, Any],
                       job_id) -> Tuple[dict, int, str]:
        """
        Get result of job (instance of a process)

        :param request: A request object
        :param job_id: ID of job

        :returns: tuple of headers, status code, content
        """

        if not request.is_valid():
            return self.get_format_exception(request)
        headers = request.get_response_headers(SYSTEM_LOCALE)

        job = self.manager.get_job(job_id)

        if not job:
            msg = 'job not found'
            return self.get_exception(HTTPStatus.NOT_FOUND, headers,
                                      request.format, 'NoSuchJob', msg)

        status = JobStatus[job['status']]

        if status == JobStatus.running:
            msg = 'job still running'
            return self.get_exception(
                HTTPStatus.NOT_FOUND, headers,
                request.format, 'ResultNotReady', msg)

        elif status == JobStatus.accepted:
            # NOTE: this case is not mentioned in the specification
            msg = 'job accepted but not yet running'
            return self.get_exception(
                HTTPStatus.NOT_FOUND, headers,
                request.format, 'ResultNotReady', msg)

        elif status == JobStatus.failed:
            msg = 'job failed'
            return self.get_exception(
                HTTPStatus.BAD_REQUEST, headers, request.format,
                'InvalidParameterValue', msg)

        mimetype, job_output = self.manager.get_job_result(job_id)

        if mimetype not in (None, FORMAT_TYPES[F_JSON]):
            headers['Content-Type'] = mimetype
            content = job_output
        else:
            if request.format == F_JSON:
                content = json.dumps(job_output, sort_keys=True, indent=4,
                                     default=json_serial)
            else:
                # HTML
                data = {
                    'job': {'id': job_id},
                    'result': job_output
                }
                content = render_j2_template(
                    self.config, 'jobs/results/index.html',
                    data, request.locale)

        return headers, HTTPStatus.OK, content

    def delete_job(self, job_id) -> Tuple[dict, int, str]:
        """
        Delete a process job

        :param job_id: job identifier

        :returns: tuple of headers, status code, content
        """

        success = self.manager.delete_job(job_id)

        if not success:
            http_status = HTTPStatus.NOT_FOUND
            response = {
                'code': 'NoSuchJob',
                'description': 'Job identifier not found'
            }
        else:
            http_status = HTTPStatus.OK
            jobs_url = f"{self.config['server']['url']}/jobs"

            response = {
                'jobID': job_id,
                'status': JobStatus.dismissed.value,
                'message': 'Job dismissed',
                'progress': 100,
                'links': [{
                    'href': jobs_url,
                    'rel': 'up',
                    'type': FORMAT_TYPES[F_JSON],
                    'title': 'The job list for the current process'
                }]
            }

        LOGGER.info(response)
        # TODO: this response does not have any headers
        return {}, http_status, response

    @gzip
    @pre_process
    def get_collection_edr_query(
            self, request: Union[APIRequest, Any],
            dataset, instance, query_type) -> Tuple[dict, int, str]:
        """
        Queries collection EDR

        :param request: APIRequest instance with query params
        :param dataset: dataset name
        :param instance: instance name
        :param query_type: EDR query type

        :returns: tuple of headers, status code, content
        """

        if not request.is_valid(PLUGINS['formatter'].keys()):
            return self.get_format_exception(request)
        headers = request.get_response_headers(self.default_locale)

        collections = filter_dict_by_key_value(self.config['resources'],
                                               'type', 'collection')

        if dataset not in collections.keys():
            msg = 'Collection not found'
            return self.get_exception(
                HTTPStatus.NOT_FOUND, headers, request.format, 'NotFound', msg)

        LOGGER.debug('Processing query parameters')

        LOGGER.debug('Processing datetime parameter')
        datetime_ = request.params.get('datetime')
        try:
            datetime_ = validate_datetime(collections[dataset]['extents'],
                                          datetime_)
        except ValueError as err:
            msg = str(err)
            return self.get_exception(
                HTTPStatus.BAD_REQUEST, headers, request.format,
                'InvalidParameterValue', msg)

        LOGGER.debug('Processing parameter-name parameter')
        parameternames = request.params.get('parameter-name') or []
        if isinstance(parameternames, str):
            parameternames = parameternames.split(',')

        bbox = None
        if query_type == 'cube':
            LOGGER.debug('Processing cube bbox')
            try:
                bbox = validate_bbox(request.params.get('bbox'))
                if not bbox:
                    raise ValueError('bbox parameter required by cube queries')
            except ValueError as err:
                return self.get_exception(
                    HTTPStatus.BAD_REQUEST, headers, request.format,
                    'InvalidParameterValue', str(err))

        LOGGER.debug('Processing coords parameter')
        wkt = request.params.get('coords')

        if wkt:
            try:
                wkt = shapely_loads(wkt)
            except WKTReadingError:
                msg = 'invalid coords parameter'
                return self.get_exception(
                    HTTPStatus.BAD_REQUEST, headers, request.format,
                    'InvalidParameterValue', msg)
        elif query_type != 'cube':
            msg = 'missing coords parameter'
            return self.get_exception(
                HTTPStatus.BAD_REQUEST, headers, request.format,
                'InvalidParameterValue', msg)

        within = within_units = None
        if query_type == 'radius':
            LOGGER.debug('Processing within / within-units parameters')
            within = request.params.get('within')
            within_units = request.params.get('within-units')

        LOGGER.debug('Processing z parameter')
        z = request.params.get('z')

        LOGGER.debug('Loading provider')
        try:
            p = load_plugin('provider', get_provider_by_type(
                collections[dataset]['providers'], 'edr'))
        except ProviderTypeError:
            msg = 'invalid provider type'
            return self.get_exception(
                HTTPStatus.INTERNAL_SERVER_ERROR, headers,
                request.format, 'NoApplicableCode', msg)
        except ProviderConnectionError:
            msg = 'connection error (check logs)'
            return self.get_exception(
                HTTPStatus.INTERNAL_SERVER_ERROR, headers,
                request.format, 'NoApplicableCode', msg)
        except ProviderQueryError:
            msg = 'query error (check logs)'
            return self.get_exception(
                HTTPStatus.INTERNAL_SERVER_ERROR, headers,
                request.format, 'NoApplicableCode', msg)

        if instance is not None and not p.get_instance(instance):
            msg = 'Invalid instance identifier'
            return self.get_exception(
                HTTPStatus.BAD_REQUEST, headers,
                request.format, 'InvalidParameterValue', msg)

        if query_type not in p.get_query_types():
            msg = 'Unsupported query type'
            return self.get_exception(
                HTTPStatus.BAD_REQUEST, headers, request.format,
                'InvalidParameterValue', msg)

        if parameternames and not any((fld['id'] in parameternames)
                                      for fld in p.get_fields()['field']):
            msg = 'Invalid parameter-name'
            return self.get_exception(
                HTTPStatus.BAD_REQUEST, headers, request.format,
                'InvalidParameterValue', msg)

        query_args = dict(
            query_type=query_type,
            instance=instance,
            format_=request.format,
            datetime_=datetime_,
            select_properties=parameternames,
            wkt=wkt,
            z=z,
            bbox=bbox,
            within=within,
            within_units=within_units,
            limit=int(self.config['server']['limit'])
        )

        try:
            data = p.query(**query_args)
        except ProviderNoDataError:
            msg = 'No data found'
            return self.get_exception(
                HTTPStatus.NO_CONTENT, headers, request.format, 'NoMatch', msg)
        except ProviderQueryError:
            msg = 'query error (check logs)'
            return self.get_exception(
                HTTPStatus.INTERNAL_SERVER_ERROR, headers, request.format,
                'NoApplicableCode', msg)
        except ProviderRequestEntityTooLargeError as err:
            return self.get_exception(
                HTTPStatus.REQUEST_ENTITY_TOO_LARGE, headers, request.format,
                'NoApplicableCode', str(err))

        if request.format == F_HTML:  # render
            content = render_j2_template(self.config,
                                         'collections/edr/query.html', data,
                                         self.default_locale)
        else:
            content = to_json(data, self.pretty_print)

        return headers, HTTPStatus.OK, content

    @gzip
    @pre_process
    @jsonldify
    def get_stac_root(
            self, request: Union[APIRequest, Any]) -> Tuple[dict, int, str]:
        """
        Provide STAC root page

        :param request: APIRequest instance with query params

        :returns: tuple of headers, status code, content
        """

        if not request.is_valid():
            return self.get_format_exception(request)
        headers = request.get_response_headers()

        id_ = 'pygeoapi-stac'
        stac_version = '1.0.0-rc.2'
        stac_url = os.path.join(self.config['server']['url'], 'stac')

        content = {
            'id': id_,
            'type': 'Catalog',
            'stac_version': stac_version,
            'title': l10n.translate(
                self.config['metadata']['identification']['title'],
                request.locale),
            'description': l10n.translate(
                self.config['metadata']['identification']['description'],
                request.locale),
            'links': []
        }

        stac_collections = filter_dict_by_key_value(self.config['resources'],
                                                    'type', 'stac-collection')

        for key, value in stac_collections.items():
            content['links'].append({
                'rel': 'child',
                'href': f'{stac_url}/{key}?f={F_JSON}',
                'type': FORMAT_TYPES[F_JSON]
            })
            content['links'].append({
                'rel': 'child',
                'href': f'{stac_url}/{key}',
                'type': FORMAT_TYPES[F_HTML]
            })

        if request.format == F_HTML:  # render
            content = render_j2_template(self.config, 'stac/collection.html',
                                         content, request.locale)
            return headers, HTTPStatus.OK, content

        return headers, HTTPStatus.OK, to_json(content, self.pretty_print)

    @gzip
    @pre_process
    @jsonldify
    def get_stac_path(self, request: Union[APIRequest, Any],
                      path) -> Tuple[dict, int, str]:
        """
        Provide STAC resource path

        :param request: APIRequest instance with query params

        :returns: tuple of headers, status code, content
        """

        if not request.is_valid():
            return self.get_format_exception(request)
        headers = request.get_response_headers()

        dataset = None
        LOGGER.debug(f'Path: {path}')
        dir_tokens = path.split('/')
        if dir_tokens:
            dataset = dir_tokens[0]

        stac_collections = filter_dict_by_key_value(self.config['resources'],
                                                    'type', 'stac-collection')

        if dataset not in stac_collections:
            msg = 'Collection not found'
            return self.get_exception(HTTPStatus.NOT_FOUND, headers,
                                      request.format, 'NotFound', msg)

        LOGGER.debug('Loading provider')
        try:
            p = load_plugin('provider', get_provider_by_type(
                stac_collections[dataset]['providers'], 'stac'))
        except ProviderConnectionError as err:
            LOGGER.error(err)
            msg = 'connection error (check logs)'
            return self.get_exception(
                HTTPStatus.INTERNAL_SERVER_ERROR, headers,
                request.format, 'NoApplicableCode', msg)

        id_ = f'{dataset}-stac'
        stac_version = '1.0.0-rc.2'

        content = {
            'id': id_,
            'type': 'Catalog',
            'stac_version': stac_version,
            'description': l10n.translate(
                stac_collections[dataset]['description'], request.locale),
            'links': []
        }
        try:
            stac_data = p.get_data_path(
                os.path.join(self.config['server']['url'], 'stac'),
                path,
                path.replace(dataset, '', 1)
            )
        except ProviderNotFoundError as err:
            LOGGER.error(err)
            msg = 'resource not found'
            return self.get_exception(HTTPStatus.NOT_FOUND, headers,
                                      request.format, 'NotFound', msg)
        except Exception as err:
            LOGGER.error(err)
            msg = 'data query error'
            return self.get_exception(
                HTTPStatus.INTERNAL_SERVER_ERROR, headers,
                request.format, 'NoApplicableCode', msg)

        if isinstance(stac_data, dict):
            content.update(stac_data)
            content['links'].extend(stac_collections[dataset]['links'])

            if request.format == F_HTML:  # render
                content['path'] = path
                if 'assets' in content:  # item view
                    content = render_j2_template(self.config,
                                                 'stac/item.html',
                                                 content, request.locale)
                else:
                    content = render_j2_template(self.config,
                                                 'stac/catalog.html',
                                                 content, request.locale)

                return headers, HTTPStatus.OK, content

            return headers, HTTPStatus.OK, to_json(content, self.pretty_print)

        else:  # send back file
            headers.pop('Content-Type', None)
            return headers, HTTPStatus.OK, stac_data

    def get_exception(self, status, headers, format_, code,
                      description) -> Tuple[dict, int, str]:
        """
        Exception handler

        :param status: HTTP status code
        :param headers: dict of HTTP response headers
        :param format_: format string
        :param code: OGC API exception code
        :param description: OGC API exception code

        :returns: tuple of headers, status, and message
        """

        LOGGER.error(description)
        exception = {
            'code': code,
            'description': description
        }

        if format_ == F_HTML:
            headers['Content-Type'] = FORMAT_TYPES[F_HTML]
            content = render_j2_template(
                self.config, 'exception.html', exception, SYSTEM_LOCALE)
        else:
            content = to_json(exception, self.pretty_print)

        return headers, status, content

    def get_format_exception(self, request) -> Tuple[dict, int, str]:
        """
        Returns a format exception.

        :param request: An APIRequest instance.

        :returns: tuple of (headers, status, message)
        """

        # Content-Language is in the system locale (ignore language settings)
        headers = request.get_response_headers(SYSTEM_LOCALE)
        msg = f'Invalid format: {request.format}'
        return self.get_exception(
            HTTPStatus.BAD_REQUEST, headers,
            request.format, 'InvalidParameterValue', msg)

    def get_collections_url(self):
        return f"{self.config['server']['url']}/collections"


def validate_bbox(value=None) -> list:
    """
    Helper function to validate bbox parameter

    :param value: `list` of minx, miny, maxx, maxy

    :returns: bbox as `list` of `float` values
    """

    if value is None:
        LOGGER.debug('bbox is empty')
        return []

    bbox = value.split(',')

    if len(bbox) not in [4, 6]:
        msg = 'bbox should be either 4 values (minx,miny,maxx,maxy) ' \
              'or 6 values (minx,miny,minz,maxx,maxy,maxz)'
        LOGGER.debug(msg)
        raise ValueError(msg)

    try:
        bbox = [float(c) for c in bbox]
    except ValueError as err:
        msg = 'bbox values must be numbers'
        err.args = (msg,)
        LOGGER.debug(msg)
        raise

    if (len(bbox) == 4 and bbox[1] > bbox[3]) \
            or (len(bbox) == 6 and bbox[1] > bbox[4]):
        msg = 'miny should be less than maxy'
        LOGGER.debug(msg)
        raise ValueError(msg)

    if (len(bbox) == 4 and bbox[0] > bbox[2]) \
            or (len(bbox) == 6 and bbox[0] > bbox[3]):
        msg = 'minx is greater than maxx (possibly antimeridian bbox)'
        LOGGER.debug(msg)

    if len(bbox) == 6 and bbox[2] > bbox[5]:
        msg = 'minz should be less than maxz'
        LOGGER.debug(msg)
        raise ValueError(msg)

    return bbox


def validate_datetime(resource_def, datetime_=None) -> str:
    """
    Helper function to validate temporal parameter

    :param resource_def: `dict` of configuration resource definition
    :param datetime_: `str` of datetime parameter

    :returns: `str` of datetime input, if valid
    """

    # TODO: pass datetime to query as a `datetime` object
    # we would need to ensure partial dates work accordingly
    # as well as setting '..' values to `None` so that underlying
    # providers can just assume a `datetime.datetime` object
    #
    # NOTE: needs testing when passing partials from API to backend

    datetime_invalid = False

    if datetime_ is not None and 'temporal' in resource_def:

        dateparse_begin = partial(dateparse, default=datetime.min)
        dateparse_end = partial(dateparse, default=datetime.max)
        unix_epoch = datetime(1970, 1, 1, 0, 0, 0)
        dateparse_ = partial(dateparse, default=unix_epoch)

        te = resource_def['temporal']

        try:
            if te['begin'] is not None and te['begin'].tzinfo is None:
                te['begin'] = te['begin'].replace(tzinfo=pytz.UTC)
            if te['end'] is not None and te['end'].tzinfo is None:
                te['end'] = te['end'].replace(tzinfo=pytz.UTC)
        except AttributeError:
            msg = 'Configured times should be RFC3339'
            LOGGER.error(msg)
            raise ValueError(msg)

        if '/' in datetime_:  # envelope
            LOGGER.debug('detected time range')
            LOGGER.debug('Validating time windows')

            # normalize "" to ".." (actually changes datetime_)
            datetime_ = re.sub(r'^/', '../', datetime_)
            datetime_ = re.sub(r'/$', '/..', datetime_)

            datetime_begin, datetime_end = datetime_.split('/')
            if datetime_begin != '..':
                datetime_begin = dateparse_begin(datetime_begin)
                if datetime_begin.tzinfo is None:
                    datetime_begin = datetime_begin.replace(
                        tzinfo=pytz.UTC)

            if datetime_end != '..':
                datetime_end = dateparse_end(datetime_end)
                if datetime_end.tzinfo is None:
                    datetime_end = datetime_end.replace(tzinfo=pytz.UTC)

            datetime_invalid = any([
                (te['end'] is not None and datetime_begin != '..' and
                    datetime_begin > te['end']),
                (te['begin'] is not None and datetime_end != '..' and
                    datetime_end < te['begin'])
            ])

        else:  # time instant
            LOGGER.debug('detected time instant')
            datetime__ = dateparse_(datetime_)
            if datetime__ != '..':
                if datetime__.tzinfo is None:
                    datetime__ = datetime__.replace(tzinfo=pytz.UTC)
            datetime_invalid = any([
                (te['begin'] is not None and datetime__ != '..' and
                    datetime__ < te['begin']),
                (te['end'] is not None and datetime__ != '..' and
                    datetime__ > te['end'])
            ])

    if datetime_invalid:
        msg = 'datetime parameter out of range'
        LOGGER.debug(msg)
        raise ValueError(msg)

    return datetime_


def validate_subset(value: str) -> dict:
    """
    Helper function to validate subset parameter

    :param value: `subset` parameter

    :returns: dict of axis/values
    """

    subsets = {}

    for s in value.split(','):
        LOGGER.debug(f'Processing subset {s}')
        m = re.search(r'(.*)\((.*)\)', s)
        subset_name, values = m.group(1, 2)

        if '"' in values:
            LOGGER.debug('Values are strings')
            if values.count('"') % 2 != 0:
                msg = 'Invalid format: subset should be like axis("min"[:"max"])'  # noqa
                LOGGER.error(msg)
                raise ValueError(msg)
            try:
                LOGGER.debug('Value is an interval')
                m = re.search(r'"(\S+)":"(\S+)"', values)
                values = list(m.group(1, 2))
            except AttributeError:
                LOGGER.debug('Value is point')
                m = re.search(r'"(.*)"', values)
                values = [m.group(1)]
        else:
            LOGGER.debug('Values are numbers')
            try:
                LOGGER.debug('Value is an interval')
                m = re.search(r'(\S+):(\S+)', values)
                values = list(m.group(1, 2))
            except AttributeError:
                LOGGER.debug('Value is point')
                values = [values]

        subsets[subset_name] = list(map(get_typed_value, values))

    return subsets<|MERGE_RESOLUTION|>--- conflicted
+++ resolved
@@ -77,20 +77,12 @@
                                     ProviderTileQueryError,
                                     ProviderTilesetIdNotFoundError)
 from pygeoapi.models.cql import CQLModel
-<<<<<<< HEAD
 from pygeoapi.util import (dategetter, DATETIME_FORMAT,
                            filter_dict_by_key_value, get_supported_crs_list,
                            get_provider_by_type, get_provider_default,
                            get_typed_value, JobStatus, json_serial,
                            render_j2_template, str2bool,
                            transform_bbox, TEMPLATES, to_json)
-=======
-from pygeoapi.util import (dategetter, DATETIME_FORMAT, UrlPrefetcher,
-                           filter_dict_by_key_value, get_provider_by_type,
-                           get_provider_default, get_typed_value, JobStatus,
-                           json_serial, render_j2_template, str2bool,
-                           TEMPLATES, to_json)
->>>>>>> 91051e5d
 
 from pygeoapi.models.provider.base import TilesMetadataFormat
 
