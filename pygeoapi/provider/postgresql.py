--- conflicted
+++ resolved
@@ -360,7 +360,6 @@
             return newname
         return name
 
-<<<<<<< HEAD
     def _get_geo_fields(self):
         geo_fields = list()
         with Session(self._engine) as session:
@@ -387,10 +386,7 @@
                 flattened_geoms.extend(self._flatten_feature_geoms(geom.geoms))
         return flattened_geoms
 
-    def _sqlalchemy_to_feature(self, item):
-=======
     def _sqlalchemy_to_feature(self, item, crs_transform_out=None):
->>>>>>> 627f2228
         feature = {
             'type': 'Feature'
         }
@@ -402,7 +398,6 @@
         feature['id'] = item_dict.pop(self.id_field)
 
         # Convert geometry to GeoJSON style
-<<<<<<< HEAD
         spatial_elements = [feature['properties'].get(gf) for gf in self.geom]
         for gf in self._geom_fields:
             _ = feature['properties'].pop(gf, None)
@@ -413,13 +408,8 @@
                 shapely_geom = flattened_geoms[0]
             else:
                 shapely_geom = GeometryCollection(flattened_geoms)
-=======
-        if feature['properties'].get(self.geom):
-            wkb_geom = feature['properties'].pop(self.geom)
-            shapely_geom = to_shape(wkb_geom)
             if crs_transform_out is not None:
                 shapely_geom = crs_transform_out(shapely_geom)
->>>>>>> 627f2228
             geojson_geom = shapely.geometry.mapping(shapely_geom)
             feature['geometry'] = geojson_geom
         else:
