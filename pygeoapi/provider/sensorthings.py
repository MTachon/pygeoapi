--- conflicted
+++ resolved
@@ -37,11 +37,7 @@
 from pygeoapi.provider.base import (
     BaseProvider, ProviderQueryError, ProviderConnectionError)
 from pygeoapi.util import (
-<<<<<<< HEAD
-    yaml_load, url_join, get_provider_default, crs_transform)
-=======
     yaml_load, url_join, get_provider_default, crs_transform, get_base_url)
->>>>>>> 7c699371
 
 LOGGER = logging.getLogger(__name__)
 
