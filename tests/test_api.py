--- conflicted
+++ resolved
@@ -46,12 +46,8 @@
     API, APIRequest, FORMAT_TYPES, validate_bbox, validate_datetime,
     validate_subset, F_HTML, F_JSON, F_JSONLD, F_GZIP, __version__
 )
-<<<<<<< HEAD
-from pygeoapi.util import yaml_load, get_crs_from_uri
-=======
 from pygeoapi.util import (yaml_load, get_crs_from_uri,
                            get_api_rules, get_base_url)
->>>>>>> 7c699371
 
 from .util import (get_test_file_path, mock_request,
                    mock_flask, mock_starlette)
