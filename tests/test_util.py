--- conflicted
+++ resolved
@@ -158,7 +158,6 @@
     assert isinstance(data, bytes)
 
 
-<<<<<<< HEAD
 def test_get_supported_crs_list():
     DEFAULT_CRS_LIST = [
         'http://www.opengis.net/def/crs/OGC/1.3/CRS84',
@@ -220,7 +219,8 @@
     bbox_trans = util.transform_bbox(bbox, from_crs, to_crs)
     for n in range(4):
         assert round(bbox_trans[n]) == result[n]
-=======
+
+
 def test_prefetcher():
     prefetcher = util.UrlPrefetcher()
     assert prefetcher.get_headers('bad_url') == {}
@@ -236,5 +236,4 @@
     # Test using redirect location from header
     headers = prefetcher.get_headers(headers['location'])
     assert int(headers.get('content-length', 0)) == length
-    assert headers.get('content-type') == 'image/png'
->>>>>>> 91051e5d
+    assert headers.get('content-type') == 'image/png'