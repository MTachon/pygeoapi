# =================================================================
#
# Authors: Tom Kralidis <tomkralidis@gmail.com>
#
# Copyright (c) 2021 Tom Kralidis
#
# Permission is hereby granted, free of charge, to any person
# obtaining a copy of this software and associated documentation
# files (the "Software"), to deal in the Software without
# restriction, including without limitation the rights to use,
# copy, modify, merge, publish, distribute, sublicense, and/or sell
# copies of the Software, and to permit persons to whom the
# Software is furnished to do so, subject to the following
# conditions:
#
# The above copyright notice and this permission notice shall be
# included in all copies or substantial portions of the Software.
#
# THE SOFTWARE IS PROVIDED "AS IS", WITHOUT WARRANTY OF ANY KIND,
# EXPRESS OR IMPLIED, INCLUDING BUT NOT LIMITED TO THE WARRANTIES
# OF MERCHANTABILITY, FITNESS FOR A PARTICULAR PURPOSE AND
# NONINFRINGEMENT. IN NO EVENT SHALL THE AUTHORS OR COPYRIGHT
# HOLDERS BE LIABLE FOR ANY CLAIM, DAMAGES OR OTHER LIABILITY,
# WHETHER IN AN ACTION OF CONTRACT, TORT OR OTHERWISE, ARISING
# FROM, OUT OF OR IN CONNECTION WITH THE SOFTWARE OR THE USE OR
# OTHER DEALINGS IN THE SOFTWARE.
#
# =================================================================

from datetime import datetime, date, time
from decimal import Decimal

import pytest
from pyproj.exceptions import CRSError
from shapely.geometry import Point

from pygeoapi import util
from pygeoapi.provider.base import ProviderTypeError

from .util import get_test_file_path


def test_get_typed_value():
    value = util.get_typed_value('2')
    assert isinstance(value, int)

    value = util.get_typed_value('1.2')
    assert isinstance(value, float)

    value = util.get_typed_value('1.c2')
    assert isinstance(value, str)


def test_yaml_load():
    with open(get_test_file_path('pygeoapi-test-config.yml')) as fh:
        d = util.yaml_load(fh)
        assert isinstance(d, dict)
    with pytest.raises(FileNotFoundError):
        with open(get_test_file_path('404.yml')) as fh:
            d = util.yaml_load(fh)


def test_str2bool():
    assert not util.str2bool(False)
    assert not util.str2bool('0')
    assert not util.str2bool('no')
    assert util.str2bool('yes')
    assert util.str2bool('1')
    assert util.str2bool(True)
    assert util.str2bool('true')
    assert util.str2bool('True')
    assert util.str2bool('TRUE')
    assert util.str2bool('tRuE')
    assert util.str2bool('on')
    assert util.str2bool('On')
    assert not util.str2bool('off')


def test_json_serial():
    d = datetime(1972, 10, 30)
    assert util.json_serial(d) == '1972-10-30T00:00:00'

    d = date(2010, 7, 31)
    assert util.json_serial(d) == '2010-07-31'

    d = time(11)
    assert util.json_serial(d) == '11:00:00'

    d = Decimal(1.0)
    assert util.json_serial(d) == 1.0

    with pytest.raises(TypeError):
        util.json_serial('foo')


def test_mimetype():
    assert util.get_mimetype('file.xml') == 'application/xml'
    assert util.get_mimetype('file.yml') == 'text/plain'
    assert util.get_mimetype('file.yaml') == 'text/plain'


def test_get_breadcrumbs():
    path = '/dataset/model-run/forecast-hour/variable.grib2'
    breadcrumbs = util.get_breadcrumbs(path)

    assert len(breadcrumbs) == 5
    assert breadcrumbs[3]['href'] == 'dataset/model-run/forecast-hour'


def test_path_basename():
    assert util.get_path_basename('/path/to/file.txt') == 'file.txt'
    assert util.get_path_basename('/path/to/dir') == 'dir'


def test_filter_dict_by_key_value():
    with open(get_test_file_path('pygeoapi-test-config.yml')) as fh:
        d = util.yaml_load(fh)

    collections = util.filter_dict_by_key_value(d['resources'],
                                                'type', 'collection')
    assert len(collections) == 8

    notfound = util.filter_dict_by_key_value(d['resources'],
                                             'type', 'foo')

    assert len(notfound) == 0


def test_get_provider_by_type():
    with open(get_test_file_path('pygeoapi-test-config.yml')) as fh:
        d = util.yaml_load(fh)

    p = util.get_provider_by_type(d['resources']['obs']['providers'],
                                  'feature')

    assert isinstance(p, dict)
    assert p['type'] == 'feature'
    assert p['name'] == 'CSV'

    with pytest.raises(ProviderTypeError):
        p = util.get_provider_by_type(d['resources']['obs']['providers'],
                                      'something-else')


def test_get_provider_default():
    with open(get_test_file_path('pygeoapi-test-config.yml')) as fh:
        d = util.yaml_load(fh)

    pd = util.get_provider_default(d['resources']['obs']['providers'])

    assert pd['type'] == 'feature'
    assert pd['name'] == 'CSV'

    pd = util.get_provider_default(d['resources']['obs']['providers'])


def test_read_data():
    data = util.read_data(get_test_file_path('pygeoapi-test-config.yml'))

    assert isinstance(data, bytes)


<<<<<<< HEAD
def test_get_crs_from_uri():
    with pytest.raises(CRSError):
        util.get_crs_from_uri('http://www.opengis.net/not/a/valid/crs/uri')
    with pytest.raises(CRSError):
        util.get_crs_from_uri('http://www.opengis.net/def/crs/EPSG/0/0')
    crs = util.get_crs_from_uri('http://www.opengis.net/def/crs/OGC/1.3/CRS84')
    assert crs.to_authority() == ('OGC', 'CRS84')


def test_get_transform_from_crs():
    crs_in = util.get_crs_from_uri(
        'http://www.opengis.net/def/crs/EPSG/0/4258'
    )
    crs_out = util.get_crs_from_uri(
        'http://www.opengis.net/def/crs/EPSG/0/25833'
    )
    transform_func = util.get_transform_from_crs(crs_in, crs_out)
    p_in = Point((14.394493, 67.278972))
    p_out = Point((473901.6105, 7462606.8762))
    assert p_out.equals_exact(transform_func(p_in), 1e-3)
=======
def test_get_supported_crs_list():
    DEFAULT_CRS_LIST = [
        'http://www.opengis.net/def/crs/OGC/1.3/CRS84',
        'http://www.opengis.net/def/crs/OGC/1.3/CRS84h'
    ]
    DUTCH_CRS = 'http://www.opengis.net/def/crs/EPSG/0/28992'

    # Make various combinations of configs
    CONFIGS = \
        [
            dict(),
            {'crs': ['http://www.opengis.net/def/crs/OGC/1.3/CRS84']},
            {'crs': ['http://www.opengis.net/def/crs/OGC/1.3/CRS84h']},
            {'crs': ['http://www.opengis.net/def/crs/EPSG/0/4326',
                     'http://www.opengis.net/def/crs/OGC/1.3/CRS84']},
            {'crs': ['http://www.opengis.net/def/crs/EPSG/0/4326',
                     DUTCH_CRS]},
        ]
    # Apply all configs to util function
    for config in CONFIGS:
        crs_list = util.get_supported_crs_list(config, DEFAULT_CRS_LIST)

        # Whatever config: a default should be present
        contains_default = False
        for crs in crs_list:
            if crs in DEFAULT_CRS_LIST:
                contains_default = True
        assert contains_default

        # Extra CRSs supplied should also be present
        if DUTCH_CRS in config:
            assert DUTCH_CRS in crs_list


def test_get_crs_from_uri():
    CRS_DICT = {
        'http://www.opengis.net/def/crs/OGC/1.3/CRS84': 'OGC:CRS84',
        'http://www.opengis.net/def/crs/EPSG/0/4326': 'EPSG:4326',
        'http://www.opengis.net/def/crs/EPSG/0/28992': 'EPSG:28992'
    }
    for key in CRS_DICT:
        crs_obj = util.get_crs_from_uri(key)
        assert crs_obj.srs == CRS_DICT[key]


def test_transform_bbox():
    # Use rounded values as fractions may differ
    result = [59742, 446645, 129005, 557074]

    bbox = [4, 52, 5, 53]
    from_crs = 'http://www.opengis.net/def/crs/OGC/1.3/CRS84'
    to_crs = 'http://www.opengis.net/def/crs/EPSG/0/28992'
    bbox_trans = util.transform_bbox(bbox, from_crs, to_crs)
    for n in range(4):
        assert round(bbox_trans[n]) == result[n]

    bbox = [52, 4, 53, 5]
    from_crs = 'http://www.opengis.net/def/crs/EPSG/0/4326'
    bbox_trans = util.transform_bbox(bbox, from_crs, to_crs)
    for n in range(4):
        assert round(bbox_trans[n]) == result[n]
>>>>>>> 59fdf9d7
<|MERGE_RESOLUTION|>--- conflicted
+++ resolved
@@ -160,16 +160,6 @@
     assert isinstance(data, bytes)
 
 
-<<<<<<< HEAD
-def test_get_crs_from_uri():
-    with pytest.raises(CRSError):
-        util.get_crs_from_uri('http://www.opengis.net/not/a/valid/crs/uri')
-    with pytest.raises(CRSError):
-        util.get_crs_from_uri('http://www.opengis.net/def/crs/EPSG/0/0')
-    crs = util.get_crs_from_uri('http://www.opengis.net/def/crs/OGC/1.3/CRS84')
-    assert crs.to_authority() == ('OGC', 'CRS84')
-
-
 def test_get_transform_from_crs():
     crs_in = util.get_crs_from_uri(
         'http://www.opengis.net/def/crs/EPSG/0/4258'
@@ -181,7 +171,8 @@
     p_in = Point((14.394493, 67.278972))
     p_out = Point((473901.6105, 7462606.8762))
     assert p_out.equals_exact(transform_func(p_in), 1e-3)
-=======
+
+
 def test_get_supported_crs_list():
     DEFAULT_CRS_LIST = [
         'http://www.opengis.net/def/crs/OGC/1.3/CRS84',
@@ -217,6 +208,10 @@
 
 
 def test_get_crs_from_uri():
+    with pytest.raises(CRSError):
+        util.get_crs_from_uri('http://www.opengis.net/not/a/valid/crs/uri')
+    with pytest.raises(CRSError):
+        util.get_crs_from_uri('http://www.opengis.net/def/crs/EPSG/0/0')
     CRS_DICT = {
         'http://www.opengis.net/def/crs/OGC/1.3/CRS84': 'OGC:CRS84',
         'http://www.opengis.net/def/crs/EPSG/0/4326': 'EPSG:4326',
@@ -242,5 +237,4 @@
     from_crs = 'http://www.opengis.net/def/crs/EPSG/0/4326'
     bbox_trans = util.transform_bbox(bbox, from_crs, to_crs)
     for n in range(4):
-        assert round(bbox_trans[n]) == result[n]
->>>>>>> 59fdf9d7
+        assert round(bbox_trans[n]) == result[n]